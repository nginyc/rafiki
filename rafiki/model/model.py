import os
import json
import abc
import traceback
import pickle
import uuid
from importlib import import_module
import inspect

from rafiki.advisor import Advisor, AdvisorType
from rafiki.predictor import ensemble_predictions
from rafiki.constants import TaskType, ModelDependency

from .dataset import ModelDatasetUtils
from .knob import BaseKnob, serialize_knob_config, deserialize_knob_config

class InvalidModelClassException(Exception): pass
class InvalidModelParamsException(Exception): pass

class BaseModel(abc.ABC):
    '''
    Rafiki's base model class that Rafiki models should extend. 
    Rafiki models should implement all abstract methods according to their associated tasks' specifications,
    together with the static method ``get_knob_config()``.

    In the model's ``__init__`` method, call ``super().__init__(**knobs)`` as the first line, 
    followed by the model's initialization logic. The model should be initialize itself with ``knobs``, 
    a set of generated knob values for the instance, and possibly save the knobs' values as 
    attribute(s) of the model instance. These knob values will be chosen by Rafiki based on the model's knob config. 
    
    For example:

    ::

        def __init__(self, **knobs):
            super().__init__(**knobs)
            self.__dict__.update(knobs)
            ...
            self._build_model(self.knob1, self.knob2)


    :param knobs: Dictionary of knob values for this model instance
    :type knobs: dict[str, any]
    '''   
    def __init__(self, **knobs):
        pass

    @staticmethod
    def get_knob_config():
        '''
        Return a dictionary defining this model class' knob configuration 
        (i.e. list of knob names, their data types and their ranges).

        :returns: Dictionary defining this model's knob configuration 
        :rtype: dict[str, rafiki.model.BaseKnob]
        '''
        raise NotImplementedError()

    @abc.abstractmethod
    def train(self, dataset_uri):
        '''
        Train this model instance with given dataset and initialized knob values.

        :param str dataset_uri: URI of the train dataset in a format specified by the task
        '''
        raise NotImplementedError()

    # TODO: Allow configuration of other metrics
    @abc.abstractmethod
    def evaluate(self, dataset_uri):
        '''
        Evaluate this model instance with given dataset after training. 
        This will be called only when model is *trained*.

        :param str dataset_uri: URI of the test dataset in a format specified by the task
        :returns: Accuracy as float from 0-1 on the test dataset
        :rtype: float
        '''
        raise NotImplementedError()

    @abc.abstractmethod
    def predict(self, queries):
        '''
        Make predictions on a batch of queries with this model instance after training. 
        Each prediction should be JSON serializable.
        This will be called only when model is *trained*.

        :param queries: List of queries, where a query is in a format specified by the task 
        :type queries: list[any]
        :returns: List of predictions, where a prediction is in a format specified by the task 
        :rtype: list[any]
        '''
        raise NotImplementedError()

    @abc.abstractmethod
    def dump_parameters(self):
        '''
        Return a dictionary of model parameters that fully define this model instance's trained state. 
        This dictionary should be serializable by the Python's ``pickle`` module.
        This will be used for trained model serialization within Rafiki.
        This will be called only when model is *trained*.

        :returns: Dictionary of model parameters
        :rtype: dict[string, any]
        '''

        raise NotImplementedError()

    @abc.abstractmethod
    def load_parameters(self, params):
        '''
        Load a dictionary of model parameters into this model instance.
        This will be used for trained model deserialization within Rafiki.
        The model will be considered *trained* subsequently.

        :param params: Dictionary of model parameters
        :type params: dict[string, any]
        '''
        raise NotImplementedError()

    @abc.abstractmethod
    def destroy(self):
        '''
        Destroy this model instance, closing any sessions or freeing any connections.
        No other methods will be called subsequently.
        '''
        pass

def test_model_class(model_file_path, model_class, task, dependencies, \
                    train_dataset_uri, test_dataset_uri, \
                    enable_gpu=False, queries=[], knobs=None):
    '''
    Tests whether a model class is properly defined by running a full train-inference flow.
    The model instance's methods will be called in an order similar to that in Rafiki.

    :param str model_file_path: Path to a single Python file that contains the definition for the model class
    :param obj model_class: The name of the model class inside the Python file. This class should implement :class:`rafiki.model.BaseModel`
    :param str task: Task type of model
    :param dict[str, str] dependencies: Model's dependencies
    :param str train_dataset_uri: URI of the train dataset for testing the training of model
    :param str test_dataset_uri: URI of the test dataset for testing the evaluating of model
    :param list[any] queries: List of queries for testing predictions with the trained model
    :param knobs: Knobs to train the model with. If not specified, knobs from an advisor will be used
    :type knobs: dict[str, any]
    :returns: The trained model
    '''
    try:
        _print_header('Installing & checking model dependencies...')
        _check_dependencies(dependencies)

        # Test installation
        if not isinstance(dependencies, dict):
            raise Exception('`dependencies` should be a dict[str, str]')

        install_command = parse_model_install_command(dependencies, enable_gpu=enable_gpu)
        exit_code = os.system(install_command)
        if exit_code != 0: raise Exception('Error in installing model dependencies')

        _print_header('Checking loading of model & model definition...')
        f = open(model_file_path, 'rb')
        model_file_bytes = f.read()
        py_model_class = load_model_class(model_file_bytes, model_class, temp_mod_name='your-model-file-temp')
        _check_model_class(py_model_class)

        _print_header('Checking model knob configuration...')
        knob_config = py_model_class.get_knob_config()
        _check_knob_config(knob_config)

        _print_header('Checking model initialization...')
        advisor = Advisor(knob_config, advisor_type=AdvisorType.BTB_GP)
        if knobs is None: knobs = advisor.propose()
        print('Using knobs: {}'.format(knobs))
        model_inst = py_model_class(**knobs)
        _check_model_inst(model_inst)

        _print_header('Checking training & evaluation of model...')
        model_inst.train(train_dataset_uri)
        score = model_inst.evaluate(test_dataset_uri)

        if not isinstance(score, float):
            raise Exception('`evaluate()` should return a float!')

        print('Score: {}'.format(score))

        _print_header('Checking dumping of parameters of model...')
        parameters = model_inst.dump_parameters()

        if not isinstance(parameters, dict):
            raise Exception('`dump_parameters()` should return a dict[str, any]')

        try:
            # Model parameters are pickled and put into DB
            parameters = pickle.loads(pickle.dumps(parameters))
        except Exception:
            traceback.print_stack()
            raise Exception('`parameters` should be serializable by `pickle`')

        _print_header('Checking loading of parameters of model...')
        model_inst.destroy()
        model_inst = py_model_class(**knobs)
        model_inst.load_parameters(parameters)

        _print_header('Checking predictions with model...')
        print('Using queries: {}'.format(queries))
        predictions = model_inst.predict(queries)

        try:
            for prediction in predictions:
                json.dumps(prediction)
        except Exception:
            traceback.print_stack()
            raise Exception('Each `prediction` should be JSON serializable')

        # Ensembling predictions in predictor
        predictions = ensemble_predictions([predictions], task)

        print('Predictions: {}'.format(predictions))

        _info('The model definition is valid!')
    
        return model_inst

    except Exception as e:
        raise InvalidModelClassException(e)

def load_model_class(model_file_bytes, model_class, temp_mod_name=None):
    if temp_mod_name is None:
        temp_mod_name = str(uuid.uuid4())

    temp_model_file_name ='{}.py'.format(temp_mod_name)

    # Temporarily save the model file to disk
    with open(temp_model_file_name, 'wb') as f:
        f.write(model_file_bytes)

    try:
        # Import model file as module
        mod = import_module(temp_mod_name)
        # Extract model class from module
        clazz = getattr(mod, model_class)
    except Exception as e:
        raise e
    finally:
        # Ensure that temp model file is removed upon model loading error
        os.remove(temp_model_file_name)

    return clazz

def parse_model_install_command(dependencies, enable_gpu=False):
    conda_env = os.environ.get('CONDA_ENVIORNMENT')
    commands = []

    # Determine install commands for each dependency
    for (dep, ver) in dependencies.items():
        if dep == ModelDependency.KERAS:
            commands.append('pip install Keras=={}'.format(ver))
        elif dep == ModelDependency.PYTORCH:
            commands.append('pip install torch=={}'.format(ver))
        elif dep == ModelDependency.SCIKIT_LEARN:
            commands.append('pip install scikit-learn=={}'.format(ver))
        elif dep == ModelDependency.TENSORFLOW:
            if enable_gpu:
                commands.append('pip install tensorflow-gpu=={}'.format(ver))
            else:
                commands.append('pip install tensorflow=={}'.format(ver))
        elif dep == ModelDependency.SINGA:
            options = '-y -c nusdbsystem'
            if conda_env is not None:
                options += ' -n {}'.format(conda_env)
            if enable_gpu:
                commands.append('conda install {} singa-gpu={}'.format(options, ver))
            else:
                commands.append('conda install {} singa-cpu={}'.format(options, ver))
        else:
            # Assume that dependency is the exact PIP package name
            commands.append('pip install {}=={}'.format(dep, ver))

    return '; '.join(commands)

def _check_dependencies(dependencies):
    for (dep, ver) in dependencies.items():
        if dep == ModelDependency.KERAS:
            _warn('Keras models can enable GPU usage with by adding a `tensorflow` dependency.')
        elif dep == ModelDependency.PYTORCH:
            _info('PIP package `{}=={}` will be installed'.format(dep, ver))
        elif dep == ModelDependency.SCIKIT_LEARN:
            _info('PIP package `{}=={}` will be installed'.format(dep, ver))
        elif dep == ModelDependency.TENSORFLOW:
            # Warn that Keras models should additionally depend on TF for GPU usage
            _info('`tensorflow-gpu` of the same version will be installed if GPU is available during training.')
            _warn('TensorFlow models must cater for GPU-sharing with ' \
                    + '`config.gpu_options.allow_growth = True` (ref: https://www.tensorflow.org/guide/using_gpu#allowing_gpu_memory_growth).')
<<<<<<< HEAD
        elif dep == ModelDependency.SINGA:
            _info('Conda packages `singa-gpu` or `singa-cpu` will be installed, depending on GPU availablility during training.')
        else:
            _info('PIP package `{}=={}` will be installed'.format(dep, ver))
        
def _check_methods(py_model_class):
    model_inst = py_model_class()
    if getattr(model_inst, 'get_predict_label_mapping', None) is not None:
        _warn('`get_predict_label_mapping` has been deprecated')
=======

        # Warn that Keras models should additionally depend on TF for GPU usage
        elif dep == ModelDependency.KERAS:
            _warn('Keras models can enable GPU usage with by adding a `tensorflow` dependency.')

def _check_model_class(py_model_class):
    if not issubclass(py_model_class, BaseModel):
        raise Exception('Model should extend `rafiki.model.BaseModel`')

    if inspect.isfunction(getattr(py_model_class, 'init', None)):
        _warn('`init` has been deprecated - use `__init__` for your model\'s initialization logic instead')

    if inspect.isfunction(getattr(py_model_class, 'get_knob_config', None)) and \
        not isinstance(py_model_class.__dict__.get('get_knob_config', None), staticmethod):
        _warn('`get_knob_config` has been changed to a `@staticmethod`')

def _check_model_inst(model_inst):
    # Throw error when deprecated methods are called
    def deprecated_func(desc):
        def throw_error(*args, **kwargs):
            raise AttributeError(desc)
        
        return throw_error

    class DeprecatedModelUtils():
        log = deprecated_func('`self.utils.log(...)` has been moved to `logger.log(...)`')
        log_metrics = deprecated_func('`self.utils.log_metrics(...)` has been moved to `logger.log(...)`')
        define_plot = deprecated_func('`self.utils.define_plot(...)` has been moved to `logger.define_plot(...)`')
        define_loss_plot = deprecated_func('`self.utils.define_loss_plot(...)` has been moved to `logger.define_loss_plot(...)`')
        log_loss_metric = deprecated_func('`self.utils.log_loss_metric(...)` has been moved to `logger.log_loss(...)`')
        load_dataset_of_image_files = deprecated_func('`self.utils.load_dataset_of_image_files(...)` has been moved to `dataset_utils.load_dataset_of_image_files(...)`')
        load_dataset_of_corpus = deprecated_func('`self.utils.load_dataset_of_corpus(...)` has been moved to `dataset_utils.load_dataset_of_corpus(...)`')
        resize_as_images = deprecated_func('`self.utils.resize_as_images(...)` has been moved to `dataset_utils.resize_as_images(...)`')
        download_dataset_from_uri = deprecated_func('`self.utils.download_dataset_from_uri(...)` has been moved to `dataset_utils.download_dataset_from_uri(...)`')

    model_inst.utils = DeprecatedModelUtils()

def _check_knob_config(knob_config):
    if not isinstance(knob_config, dict) or \
        any([(not isinstance(name, str) or not isinstance(knob, BaseKnob)) for (name, knob) in knob_config.items()]):
        raise Exception('Static method `get_knob_config()` should return a dict[str, BaseKnob]')

    # Try serializing and deserialize knob config
    knob_config_str = serialize_knob_config(knob_config)
    knob_config = deserialize_knob_config(knob_config_str)
>>>>>>> ff985db7

def _info(msg):
    msg_color = '\033[94m'
    end_color = '\033[0m'
    print('{}{}{}'.format(msg_color, msg, end_color))

def _print_header(msg):
    print('-' * (len(msg) + 4))
    print('| {} |'.format(msg))
    print('-' * (len(msg) + 4))

def _warn(msg):
    msg_color = '\033[93m'
    end_color = '\033[0m'
    print('{}WARNING: {}{}'.format(msg_color, msg, end_color))<|MERGE_RESOLUTION|>--- conflicted
+++ resolved
@@ -290,18 +290,6 @@
             _info('`tensorflow-gpu` of the same version will be installed if GPU is available during training.')
             _warn('TensorFlow models must cater for GPU-sharing with ' \
                     + '`config.gpu_options.allow_growth = True` (ref: https://www.tensorflow.org/guide/using_gpu#allowing_gpu_memory_growth).')
-<<<<<<< HEAD
-        elif dep == ModelDependency.SINGA:
-            _info('Conda packages `singa-gpu` or `singa-cpu` will be installed, depending on GPU availablility during training.')
-        else:
-            _info('PIP package `{}=={}` will be installed'.format(dep, ver))
-        
-def _check_methods(py_model_class):
-    model_inst = py_model_class()
-    if getattr(model_inst, 'get_predict_label_mapping', None) is not None:
-        _warn('`get_predict_label_mapping` has been deprecated')
-=======
-
         # Warn that Keras models should additionally depend on TF for GPU usage
         elif dep == ModelDependency.KERAS:
             _warn('Keras models can enable GPU usage with by adding a `tensorflow` dependency.')
@@ -346,7 +334,6 @@
     # Try serializing and deserialize knob config
     knob_config_str = serialize_knob_config(knob_config)
     knob_config = deserialize_knob_config(knob_config_str)
->>>>>>> ff985db7
 
 def _info(msg):
     msg_color = '\033[94m'

--- conflicted
+++ resolved
@@ -158,17 +158,6 @@
     :type knobs: dict[str, any]
     :returns: The trained model
     '''
-<<<<<<< HEAD
-    
-    print('Loading train dataset\'s metadata...')
-    dataset_utils = ModelDatasetUtils()
-    (_, train_dataset_meta) = dataset_utils.load_dataset(train_dataset_uri, task)
-
-    # Train dataset's metadata is pickled and put into DB
-    train_dataset_meta = pickle.loads(pickle.dumps(train_dataset_meta))
-    
-=======
->>>>>>> 3bf9161a
     print('Testing instantiation of model...')
     model_inst = model_class()
 

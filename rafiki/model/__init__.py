<<<<<<< HEAD
from .model import BaseModel, Params, KnobConfig, Knobs
from .dataset import DatasetUtils, CorpusDataset, ImageFilesDataset
from .log import LoggerUtils
from .utils import utils, logger, dataset, load_model_class, parse_model_install_command, \
=======
#
# Licensed to the Apache Software Foundation (ASF) under one
# or more contributor license agreements.  See the NOTICE file
# distributed with this work for additional information
# regarding copyright ownership.  The ASF licenses this file
# to you under the Apache License, Version 2.0 (the
# "License"); you may not use this file except in compliance
# with the License.  You may obtain a copy of the License at
#
#   http://www.apache.org/licenses/LICENSE-2.0
#
# Unless required by applicable law or agreed to in writing,
# software distributed under the License is distributed on an
# "AS IS" BASIS, WITHOUT WARRANTIES OR CONDITIONS OF ANY
# KIND, either express or implied.  See the License for the
# specific language governing permissions and limitations
# under the License.
#

from .model import BaseModel, test_model_class, load_model_class, \
    parse_model_install_command, InvalidModelClassException, InvalidModelParamsException
from .knob import BaseKnob, CategoricalKnob, IntegerKnob, FloatKnob, FixedKnob, \
>>>>>>> b620ba35
                    serialize_knob_config, deserialize_knob_config
from .knob import BaseKnob, CategoricalKnob, IntegerKnob, FloatKnob, FixedKnob, ArchKnob, \
                    KnobValue, CategoricalValue, PolicyKnob<|MERGE_RESOLUTION|>--- conflicted
+++ resolved
@@ -1,9 +1,3 @@
-<<<<<<< HEAD
-from .model import BaseModel, Params, KnobConfig, Knobs
-from .dataset import DatasetUtils, CorpusDataset, ImageFilesDataset
-from .log import LoggerUtils
-from .utils import utils, logger, dataset, load_model_class, parse_model_install_command, \
-=======
 #
 # Licensed to the Apache Software Foundation (ASF) under one
 # or more contributor license agreements.  See the NOTICE file
@@ -23,10 +17,10 @@
 # under the License.
 #
 
-from .model import BaseModel, test_model_class, load_model_class, \
-    parse_model_install_command, InvalidModelClassException, InvalidModelParamsException
-from .knob import BaseKnob, CategoricalKnob, IntegerKnob, FloatKnob, FixedKnob, \
->>>>>>> b620ba35
+from .model import BaseModel, Params, KnobConfig, Knobs
+from .dataset import DatasetUtils, CorpusDataset, ImageFilesDataset
+from .log import LoggerUtils
+from .utils import utils, logger, dataset, load_model_class, parse_model_install_command, \
                     serialize_knob_config, deserialize_knob_config
 from .knob import BaseKnob, CategoricalKnob, IntegerKnob, FloatKnob, FixedKnob, ArchKnob, \
                     KnobValue, CategoricalValue, PolicyKnob
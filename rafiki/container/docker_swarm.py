--- conflicted
+++ resolved
@@ -5,12 +5,9 @@
 from collections import namedtuple
 
 from .container_manager import ContainerManager, InvalidServiceRequestError, ContainerService
-<<<<<<< HEAD
 
 LABEL_AVAILBLE_GPUS = 'available_gpus'
 LABEL_NUM_SERVICES = 'num_services'
-=======
->>>>>>> 759ff7c2
 
 logger = logging.getLogger(__name__)
 
@@ -64,11 +61,7 @@
             nodes = [x for x in nodes if len(x.available_gpus) >= gpus]
         
         if len(nodes) == 0:
-<<<<<<< HEAD
-            raise InvalidServiceRequestError('There are no valid nodes with at least {} gpus to deploy service'.format(gpus))
-=======
             raise InvalidServiceRequestError('Insufficient GPUs to deploy service')
->>>>>>> 759ff7c2
         
         # Choose the node with fewest services
         (_, node) = sorted([(x.num_services, x) for x in nodes])[0]
@@ -173,15 +166,9 @@
     def _parse_node(self, docker_node):
         spec = docker_node.attrs.get('Spec', {})
         spec_labels = spec.get('Labels', {})
-<<<<<<< HEAD
-        available_gpus_str = spec_labels.get(LABEL_AVAILBLE_GPUS, '')
-        available_gpus = [int(x) for x in available_gpus_str.split(',') if len(x) > 0]
-        num_services = int(spec_labels.get(LABEL_NUM_SERVICES, 0))
-=======
         available_gpus_str = spec_labels.get(self._label_available_gpus, '')
         available_gpus = [int(x) for x in available_gpus_str.split(',') if len(x) > 0]
         num_services = int(spec_labels.get(self._label_num_services, 0))
->>>>>>> 759ff7c2
         return _Node(docker_node.id, available_gpus, num_services)
 
     def _update_node(self, node_id, num_services, available_gpus):
@@ -192,12 +179,7 @@
             **spec,
             'Labels': {
                 **spec_labels,
-<<<<<<< HEAD
-                LABEL_NUM_SERVICES: str(num_services),
-                LABEL_AVAILBLE_GPUS: ','.join([str(x) for x in available_gpus])
-=======
                 self._label_num_services: str(num_services),
                 self._label_available_gpus: ','.join([str(x) for x in available_gpus])
->>>>>>> 759ff7c2
             }
         })
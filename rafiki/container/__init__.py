<<<<<<< HEAD
from .container_manager import ContainerManager, InvalidServiceRequestError, ContainerService
=======
#
# Licensed to the Apache Software Foundation (ASF) under one
# or more contributor license agreements.  See the NOTICE file
# distributed with this work for additional information
# regarding copyright ownership.  The ASF licenses this file
# to you under the Apache License, Version 2.0 (the
# "License"); you may not use this file except in compliance
# with the License.  You may obtain a copy of the License at
#
#   http://www.apache.org/licenses/LICENSE-2.0
#
# Unless required by applicable law or agreed to in writing,
# software distributed under the License is distributed on an
# "AS IS" BASIS, WITHOUT WARRANTIES OR CONDITIONS OF ANY
# KIND, either express or implied.  See the License for the
# specific language governing permissions and limitations
# under the License.
#

from .container_manager import ContainerManager, ContainerService
>>>>>>> b620ba35
from .docker_swarm import DockerSwarmContainerManager<|MERGE_RESOLUTION|>--- conflicted
+++ resolved
@@ -1,6 +1,3 @@
-<<<<<<< HEAD
-from .container_manager import ContainerManager, InvalidServiceRequestError, ContainerService
-=======
 #
 # Licensed to the Apache Software Foundation (ASF) under one
 # or more contributor license agreements.  See the NOTICE file
@@ -20,6 +17,5 @@
 # under the License.
 #
 
-from .container_manager import ContainerManager, ContainerService
->>>>>>> b620ba35
+from .container_manager import ContainerManager, InvalidServiceRequestError, ContainerService
 from .docker_swarm import DockerSwarmContainerManager
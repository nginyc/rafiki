import requests
import json
import pickle
import os
from functools import wraps
from typing import Type, Dict, List, Any

from rafiki.constants import ModelAccessRight, ModelDependencies, Budget, BudgetOption, UserType
from rafiki.model import Params, BaseModel

class RafikiConnectionError(ConnectionError): pass

DOCS_URL = 'https://nginyc.github.io/rafiki/docs/latest/docs/src/python/rafiki.client.Client.html'

# Returns a decorator that warns user about the method being deprecated
def _deprecated(msg=None):
    def deco(func):
        nonlocal msg
        msg = msg or f'`{func.__name__}` has been deprecated.'

        @wraps(func)
        def deprecated_func(*args, **kwargs):
            _warn(f'{msg}\n' \
                f'Refer to the updated documentation at {DOCS_URL}')
            return func(*args, **kwargs)
        
        return deprecated_func
    return deco

class Client():

    '''
    Initializes the Client to connect to a running 
    Rafiki Admin instance that the Client connects to.

    :param admin_host: Host of Rafiki Admin
    :param admin_port: Port of Rafiki Admin
    '''
    def __init__(self, admin_host: str = os.environ.get('RAFIKI_ADDR', 'localhost'),
                    admin_port: int = os.environ.get('ADMIN_EXT_PORT', 3000)):
        self._admin_host = admin_host
        self._admin_port = admin_port
        self._token = None
        self._user = None

    def login(self, email: str, password: str) -> Dict[str, Any]:
        '''
        Creates a login session as a Rafiki user. You will have to be logged in to perform any actions.

        App developers can create, list and stop train and inference jobs, as well as list models.
        Model developers can create and list models.

        The login session (the session token) expires in 1 hour.

        :param email: User's email
        :param password: User's password

        :returns: Logged-in user as dictionary
        '''
        data = self._post('/tokens', json={
            'email': email,
            'password': password
        })
        self._token = data['token']

        # Save user's data
        self._user = {
            'id': data['user_id'],
            'user_type': data['user_type']
        }

        return self._user

    def get_current_user(self) -> Dict[str, Any]:
        '''
        Gets currently logged in user's data.

        :returns: Current user as dictionary, or ``None`` if client is not logged in
        '''
        return self._user

    def logout(self):
        '''
        Clears the current login session.
        '''
        self._token = None
        self._user = None

    ####################################
    # User
    ####################################

    def create_user(self, email: str, password: str, user_type: UserType) -> Dict[str, Any]:
        '''
        Creates a Rafiki user. 
        
        Only admins can create users (except for admins).
        Only superadmins can create admins.

        :param email: The new user's email
        :param password: The new user's password
        :param user_type: The new user's type

        :returns: Created user as dictionary
        '''
        data = self._post('/users', json={
            'email': email,
            'password': password,
            'user_type': user_type
        })
        return data

    @_deprecated('`create_users` has been removed')
    def create_users(self, *args, **kwargs):
        pass

    def get_users(self) -> List[Dict[str, Any]]:
        '''
        Lists all Rafiki users.
        
        Only admins can list all users.

        :returns: List of users as list of dictionaries
        '''
        data = self._get('/users')
        return data

    def ban_user(self, email: str) -> Dict[str, Any]:
        '''
        Bans a Rafiki user, disallowing logins.
        
        This action is irrevisible.
        Only admins can ban users (except for admins).
        Only superadmins can ban admins.

        :param email: The user's email

        :returns: Banned user as dictionary
        '''
        data = self._delete('/users', json={
            'email': email
        })
        return data

    ####################################
    # Datasets
    ####################################

    def create_dataset(self, name: str, task: str, dataset_path: str = None, dataset_url: str = None) -> Dict[str, Any]:
        '''
        Creates a dataset on Rafiki, either by uploading the dataset file from your filesystem or specifying a URL where the dataset file can be downloaded.
        The dataset should be in a format specified by the task
        Either `dataset_url` or `dataset_path` should be specified.

        Only admins, model developers and app developers can manage their own datasets.

        :param name: Name for the dataset, does not need to be unique
        :param task: Task associated to the dataset
        :param dataset_path: Path to the dataset file to upload from the local filesystem
        :param dataset_url: Publicly accessible URL where the dataset file can be downloaded
        :returns: Created dataset as dictionary
        '''
        files = {}

        if dataset_path is not None:
            f = open(dataset_path, 'rb')
            dataset = f.read()
            f.close()
            files['dataset'] = dataset
            print('Uploading dataset..')
        else:
            print('Waiting for server finish downloading the dataset from URL...')

        data = self._post(
            '/datasets', 
            files=files,
            form_data={
                'name': name,
                'task': task,
                'dataset_url': dataset_url
            }
        )
        return data

    def get_datasets(self, task: str = None) -> List[Dict[str, Any]]:
        '''
        Lists all datasets owned by the current user, optionally filtering by task.

        :param task: Task name
        :returns: List of datasets as list of dictionaries
        '''
        data = self._get('/datasets', params={
            'task': task
        })
        return data

    ####################################
    # Models
    ####################################

    def create_model(self, name: str, task: str, model_file_path: str, model_class: str, dependencies: ModelDependencies = None, 
                    access_right: ModelAccessRight = ModelAccessRight.PRIVATE, docker_image: str = None) -> Dict[str, Any]:
        '''
        Creates a model on Rafiki.

        Only admins & model developers can manage models.

        :param name: Name of the model, which must be unique across all models added by the current user 
        :param task: Task associated with the model, where the model must adhere to the specification of the task
        :param model_file_path: Path to a single Python file that contains the definition for the model class
        :param model_class: The name of the model class inside the Python file. This class should implement :class:`rafiki.model.BaseModel`
        :param dependencies: List of Python dependencies & their versions
        :param access_right: Model access right
        :param docker_image: A custom Docker image name that extends ``rafikiai/rafiki_worker``
        :returns: Created model as dictionary

        Refer to :ref:`model-development` for more details on how to write & test models for Rafiki.

        ``model_file_path`` should point to a *single* file that contains all necessary Python code for the model's implementation. 
        If the Python file imports any external Python modules, you should list it in ``dependencies`` or create a custom
        ``docker_image``. 

        If a model's ``access_right`` is set to ``PUBLIC``, this model will be publicly available to all other users on Rafiki for training
        and inference. By default, a model's access is ``PRIVATE``.

        ``dependencies`` should be a dictionary of ``{ <dependency_name>: <dependency_version> }``, where 
        ``<dependency_name>`` corresponds to the name of the Python Package Index (PyPI) package (e.g. ``tensorflow``)
        and ``<dependency_version>`` corresponds to the version of the PyPI package (e.g. ``1.12.0``). 
        Refer to :ref:`configuring-model-environment` to understand more about this option.
        '''
        f = open(model_file_path, 'rb')
        model_file_bytes = f.read()
        f.close()
        
        data = self._post(
            '/models', 
            files={
                'model_file_bytes': model_file_bytes
            },
            form_data={
                'name': name,
                'task': task,
                'dependencies': json.dumps(dependencies),
                'docker_image': docker_image,
                'model_class':  model_class,
                'access_right': access_right
            }
        )
        return data

    def get_model(self, model_id: str) -> Dict[str, Any]:
        '''
        Retrieves details of a single model.

        Model developers can only view their own models.

        :param model_id: ID of model
        :returns: Model as dictionary
        '''
        _note('`get_model` now requires `model_id` instead of `name`')

        data = self._get('/models/{}'.format(model_id))
        return data

    def download_model_file(self, model_id: str, out_model_file_path: str) -> Dict[str, any]:
        '''
        Downloads the Python model class file for the Rafiki model.

        Model developers can only download their own models.

        :param model_id: ID of model
        :param out_model_file_path: Absolute/relative path to save model class file to
        :returns: Model as dictionary
        '''
        _note('`download_model_file` now requires `model_id` instead of `name`')

        model_file_bytes = self._get('/models/{}/model_file'.format(model_id))

        with open(out_model_file_path, 'wb') as f:
            f.write(model_file_bytes)

        data = self.get_model(model_id)
        dependencies = data.get('dependencies')
        model_class = data.get('model_class')

        print('Model file downloaded to "{}"!'.format(os.path.join(os.getcwd(), out_model_file_path)))
        
        if dependencies:
            print('You\'ll need to install the following model dependencies locally: {}'.format(dependencies))

        print('From the file, import the model class `{}`.'.format(model_class))

        return data

    @_deprecated('`get_models` & `get_models_of_task` have been combined into `get_available_models`')
    def get_models(self, *args, **kwargs):
        pass

    @_deprecated('`get_models` & `get_models_of_task` have been combined into `get_available_models`')
    def get_models_of_task(self, *args, **kwargs):
        pass

    def get_available_models(self, task: str = None) -> List[Dict[str, Any]]:
        '''
        Lists all Rafiki models available to the current user, optionally filtering by task.

        :param task: Task name
        :returns: Available models as list of dictionaries
        '''
        data = self._get('/models/available', params={
            'task': task
        })
        return data

    def delete_model(self, model_id: str) -> Dict[str, Any]:
        '''
        Deletes a single model. Models that have been used in train jobs cannot be deleted.

        Model developers can only delete their own models.

        :param str model_id: ID of model
        :returns: Deleted model as dictionary
        '''
        data = self._delete('/models/{}'.format(model_id))
        return data

    ####################################
    # Train Jobs
    ####################################
    
<<<<<<< HEAD
    def create_train_job(self, app: str, task: str, train_dataset_id: str, val_dataset_id: str, 
                        budget: Budget, models: List[str] = None) -> Dict[str, Any]:
=======
    def create_train_job(self, app, task, train_dataset_id, val_dataset_id, budget, models=None, train_args=None):
>>>>>>> 61fe0184
        '''
        Creates and starts a train job on Rafiki. 

        A train job is uniquely identified by user, its associated app, and the app version (returned in output).
        
        Only admins, model developers & app developers can manage train jobs. Model developers & app developers can only manage their own train jobs.

        :param app: Name of the app associated with the train job
        :param task: Task associated with the train job, 
            the train job will train models associated with the task
<<<<<<< HEAD
        :param train_dataset_id: ID of the train dataset, previously created on Rafiki
        :param val_dataset_id: ID of the validation dataset, previously created on Rafiki
        :param budget: Budget for each model
        :param  models: List of IDs of model to use for train job. Defaults to all available models
=======
        :param str train_dataset_id: ID of the train dataset, previously created on Rafiki
        :param str val_dataset_id: ID of the validation dataset, previously created on Rafiki
        :param str budget: Budge for model training
        :param str[] models: List of IDs of models to use for train job. Defaults to all available models
        :param dict train_args: Additional arguments to pass to models during training, if any. 
            Refer to the task's specification for appropriate arguments  
>>>>>>> 61fe0184
        :returns: Created train job as dictionary

        If ``models`` is unspecified, all models accessible to the user for the specified task will be used.

        ``budget`` should be a dictionary of ``{ <budget_type>: <budget_amount> }``, where 
        ``<budget_type>`` is one of :class:`rafiki.constants.BudgetOption` and 
        ``<budget_amount>`` specifies the amount for the associated budget option.
        
        The following describes the budget options available:

        =====================       =====================
        **Budget Option**             **Description**
        ---------------------       ---------------------
        ``TIME_HOURS``              Max no. of hours to train (soft target). Defaults to 0.1.
        ``GPU_COUNT``               No. of GPUs to allocate for training, across all models. Defaults to 0.
        ``MODEL_TRIAL_COUNT``       Max no. of trials to conduct for each model (soft target). -1 for unlimited. Defaults to -1.
        =====================       =====================
        '''
        _note('`create_train_job` now requires `models` as a list of model IDs instead of a list of model names')
        
        if 'ENABLE_GPU' in budget:
            _warn('The `ENABLE_GPU` option has been changed to `GPU_COUNT`')
            
        # Default to all available models
        if models is None: 
            avail_models = self.get_available_models(task)
            models = [x['id'] for x in avail_models]

        # Have defaults for budget
        budget = {
            BudgetOption.TIME_HOURS: 0.1,
            BudgetOption.GPU_COUNT: 1,
            **budget
        }

        data = self._post('/train_jobs', json={
            'app': app,
            'task': task,
            'train_dataset_id': train_dataset_id,
            'val_dataset_id': val_dataset_id,
            'budget': budget,
            'model_ids': models,
            'train_args': train_args
        })
        return data

    def get_train_jobs_by_user(self, user_id: str) -> List[Dict[str, Any]]:
        '''
        Lists all of user's train jobs on Rafiki.

        :param user_id: ID of the user
        :returns: Train jobs as list of dictionaries
        '''
        data = self._get('/train_jobs', params={ 
            'user_id': user_id
        })
        return data
    
    def get_train_jobs_of_app(self, app: str) -> List[Dict[str, Any]]:
        '''
        Lists all of current user's train jobs associated to the app name on Rafiki.

        :param app: Name of the app
        :returns: Train jobs as list of dictionaries
        '''
        data = self._get('/train_jobs/{}'.format(app))
        return data

    def get_train_job(self, app: str, app_version: int = -1) -> Dict[str, Any]:
        '''
        Retrieves details of the current user's train job identified by an app and an app version, 
        including workers' details.

        :param app: Name of the app
        :param app_version: Version of the app (-1 for latest version)
        :returns: Train job as dictionary
        '''
        data = self._get('/train_jobs/{}/{}'.format(app, app_version))
        return data

    def stop_train_job(self, app: str, app_version: int = -1) -> Dict[str, Any]:
        '''
        Prematurely stops the current user's train job identified by an app and an app version.
        Otherwise, the train job should stop by itself when its budget is reached.

        :param app: Name of the app
        :param app_version: Version of the app (-1 for latest version)
        :returns: Stopped train job as dictionary
        '''
        data = self._post('/train_jobs/{}/{}/stop'.format(app, app_version))
        return data

    ####################################
    # Trials
    ####################################

    def get_trial(self, trial_id: str) -> Dict[str, Any]:
        '''
        Gets a specific trial.

        :param trial_id: ID of trial
        :returns: Trial as dictionary
        '''
        data = self._get('/trials/{}'.format(trial_id))
        return data

    def get_best_trials_of_train_job(self, app: str, app_version: int = -1, max_count: int = 2) -> List[Dict[str, Any]]:
        '''
        Lists the best scoring trials of the current user's train job identified by an app and an app version,
        ordered by descending score.

        :param app: Name of the app
        :param app_version: Version of the app (-1 for latest version)
        :param max_count: Maximum number of trials to return
        :returns: Trials as list of dictionaries
        '''
        data = self._get('/train_jobs/{}/{}/trials'.format(app, app_version), params={
            'type': 'best',
            'max_count': max_count
        })
        return data

    def get_trials_of_train_job(self, app: str, app_version: int = -1) -> List[Dict[str, Any]]:
        '''
        Lists all trials of the current user's train job identified by an app and an app version,
        ordered by when the trial started.

        :param app: Name of the app
        :param app_version: Version of the app (-1 for latest version)
        :returns: Trials as list of dictionaries
        '''
        data = self._get('/train_jobs/{}/{}/trials'.format(app, app_version))
        return data

    def get_trial_logs(self, trial_id: str) -> Dict[str, Any]:
        '''
        Gets the logs for a specific trial.

        :param trial_id: ID of trial
        :returns: Logs of trial as dictionary
        '''
        data = self._get('/trials/{}/logs'.format(trial_id))
        return data

    def get_trial_parameters(self, trial_id: str) -> Params:
        '''
        Gets parameters of the model associated with the trial. The trial's model parameters must have been saved.

        :param trial_id: ID of trial
        :returns: Parameters of the *trained* model associated with the trial
        '''
        data = self._get('/trials/{}/parameters'.format(trial_id))
        parameters = pickle.loads(data)
        return parameters

    def load_trial_model(self, trial_id: str, ModelClass: Type[BaseModel]) -> BaseModel:
        '''
        Loads an instance of a trial's model with the trial's knobs & parameters.

        Before this, you must have the trial's model class file already in your local filesystem,
        the dependencies of the model must have been installed separately, and the model class must have been 
        imported and passed into this method.

        Wraps :meth:`get_trial_parameters` and :meth:`get_trial`.

        :param trial_id: ID of trial
        :param ModelClass: model class that conincides with the trial's model class
        :returns: A *trained* model instance of ``ModelClass``, loaded with the trial's knobs and parameters
        '''
        data = self.get_trial(trial_id)
        assert 'proposal' in data
        knobs = data['proposal']['knobs']
        parameters = self.get_trial_parameters(trial_id)
        model_inst = ModelClass(**knobs)
        model_inst.load_parameters(parameters)
        return model_inst

    ####################################
    # Inference Jobs
    ####################################

    def create_inference_job(self, app: str, app_version: int = -1) -> Dict[str, Any]:
        '''
        Creates and starts a inference job on Rafiki with the best-scoring trials of the associated train job. 
        The train job must have the status of ``STOPPED``.The inference job would be tagged with the train job's app and app version. 
        Throws an error if an inference job of the same train job is already running.

        In this method's response, `predictor_host` is this inference job's predictor's host. 

        Only admins, model developers & app developers can manage inference jobs. Model developers & app developers can only manage their own inference jobs.

        :param app: Name of the app identifying the train job to use
        :param app_version: Version of the app identifying the train job to use
        :returns: Created inference job as dictionary
        '''
        data = self._post('/inference_jobs', json={
            'app': app,
            'app_version': app_version
        })
        return data

    def get_inference_jobs_by_user(self, user_id: str) -> List[Dict[str, Any]]:
        '''
        Lists all of user's inference jobs on Rafiki.

        :param user_id: ID of the user
        :returns: Inference jobs as list of dictionaries
        '''
        data = self._get('/inference_jobs', params={ 
            'user_id': user_id
        })
        return data

    def get_inference_jobs_of_app(self, app: str) -> List[Dict[str, Any]]:
        '''
        Lists all inference jobs associated to an app on Rafiki.

        :param app: Name of the app
        :returns: Inference jobs as list of dictionaries
        '''
        data = self._get('/inference_jobs/{}'.format(app))
        return data

    def get_running_inference_job(self, app: str, app_version: int = -1) -> Dict[str, Any]:
        '''
        Retrieves details of the *running* inference job identified by an app and an app version,
        including workers' details.

        :param app: Name of the app 
        :param app_version: Version of the app (-1 for latest version)
        :returns: Inference job as dictionary
        '''
        data = self._get('/inference_jobs/{}/{}'.format(app, app_version))
        return data

    def stop_inference_job(self, app: str, app_version: int = -1) -> Dict[str, Any]:
        '''
        Stops the inference job identified by an app and an app version.

        :param app: Name of the app
        :param app_version: Version of the app (-1 for latest version)
        :returns: Stopped inference job as dictionary
        '''
        data = self._post('/inference_jobs/{}/{}/stop'.format(app, app_version))
        return data

    # TODO: Add predict method?

    ####################################
    # Administrative
    ####################################

    def stop_all_jobs(self):
        '''
        Stops all train and inference jobs on Rafiki. 

        Only the superadmin can call this.
        '''
        data = self._post('/actions/stop_all_jobs')
        return data

    ####################################
    # Rafiki Internal
    ####################################

    def send_event(self, name, **params):
        data = self._post('/event/{}'.format(name), json=params)
        return data

    ####################################
    # Private
    ####################################

    def _get(self, path, params=None):
        url = self._make_url(path)
        headers = self._get_headers()
        res = requests.get(
            url,
            headers=headers,
            params=params or {}
        )
        return self._parse_response(res)

    def _post(self, path, params=None, files=None, form_data=None, json=None):
        url = self._make_url(path)
        headers = self._get_headers()
        res = requests.post(
            url, 
            headers=headers,
            params=params or {}, 
            data=form_data,
            json=json,
            files=files or {}
        )
        return self._parse_response(res)

    def _delete(self, path, params=None, files=None, form_data=None, json=None):
        url = self._make_url(path)
        headers = self._get_headers()
        res = requests.delete(
            url, 
            headers=headers,
            params=params or {}, 
            data=form_data or {},
            json=json,
            files=files
        )
        return self._parse_response(res)

    def _make_url(self, path):
        url = 'http://{}:{}{}'.format(self._admin_host, self._admin_port, path)
        return url

    def _parse_response(self, res):
        if res.status_code != 200:
            raise RafikiConnectionError(res.text)

        content_type = res.headers.get('content-type')
        if content_type == 'application/json':
            return res.json()
        elif content_type == 'application/octet-stream':
            return res.content
        else:
            raise RafikiConnectionError('Invalid response content type: {}'.format(content_type))

    def _get_headers(self):
        if self._token is not None:
            return {
                'Authorization': 'Bearer ' + self._token
            }
        else:
            return {}

def _warn(msg):
    print(f'\033[93mWARNING: {msg}\033[0m')

def _note(msg):
    print(f'\033[94m{msg}\033[0m')<|MERGE_RESOLUTION|>--- conflicted
+++ resolved
@@ -328,12 +328,8 @@
     # Train Jobs
     ####################################
     
-<<<<<<< HEAD
     def create_train_job(self, app: str, task: str, train_dataset_id: str, val_dataset_id: str, 
-                        budget: Budget, models: List[str] = None) -> Dict[str, Any]:
-=======
-    def create_train_job(self, app, task, train_dataset_id, val_dataset_id, budget, models=None, train_args=None):
->>>>>>> 61fe0184
+                        budget: Budget, models: List[str] = None, train_args: Dict[str, any] = None) -> Dict[str, Any]:
         '''
         Creates and starts a train job on Rafiki. 
 
@@ -344,19 +340,12 @@
         :param app: Name of the app associated with the train job
         :param task: Task associated with the train job, 
             the train job will train models associated with the task
-<<<<<<< HEAD
         :param train_dataset_id: ID of the train dataset, previously created on Rafiki
         :param val_dataset_id: ID of the validation dataset, previously created on Rafiki
-        :param budget: Budget for each model
-        :param  models: List of IDs of model to use for train job. Defaults to all available models
-=======
-        :param str train_dataset_id: ID of the train dataset, previously created on Rafiki
-        :param str val_dataset_id: ID of the validation dataset, previously created on Rafiki
-        :param str budget: Budge for model training
-        :param str[] models: List of IDs of models to use for train job. Defaults to all available models
-        :param dict train_args: Additional arguments to pass to models during training, if any. 
+        :param budget: Budget for model training
+        :param models: List of IDs of model to use for train job. Defaults to all available models
+        :param train_args: Additional arguments to pass to models during training, if any. 
             Refer to the task's specification for appropriate arguments  
->>>>>>> 61fe0184
         :returns: Created train job as dictionary
 
         If ``models`` is unspecified, all models accessible to the user for the specified task will be used.

from flask import Flask, request, jsonify, g, make_response
from flask_cors import CORS
import os
import traceback
import json
<<<<<<< HEAD
import tempfile
=======
from datetime import datetime
>>>>>>> c4b2f2bf

from rafiki.constants import UserType
from rafiki.utils.auth import generate_token, decode_token, auth, UnauthorizedError

from .admin import Admin

app = Flask(__name__)
CORS(app)

@app.route('/')
def index():
    return 'Rafiki Admin is up.'

####################################
# Users
####################################

@app.route('/users', methods=['POST'])
@auth([UserType.ADMIN])
def create_user(auth):
    admin = get_admin()
    params = get_request_params()

    # Only superadmins can create admins
    if auth['user_type'] != UserType.SUPERADMIN and \
            params['user_type'] in [UserType.ADMIN, UserType.SUPERADMIN]:
        raise UnauthorizedError()

    with admin:
        return jsonify(admin.create_user(**params))

@app.route('/users', methods=['GET'])
@auth([UserType.ADMIN])
def get_users(auth):
    admin = get_admin()
    params = get_request_params()

    with admin:
        return jsonify(admin.get_users(**params))

@app.route('/users', methods=['DELETE'])
@auth([UserType.ADMIN])
def ban_user(auth):
    admin = get_admin()
    params = get_request_params()

    with admin:
        user = admin.get_user_by_email(params['email'])
        
        if user is not None:
            # Only superadmins can ban admins
            if auth['user_type'] != UserType.SUPERADMIN and \
                    user['user_type'] in [UserType.ADMIN, UserType.SUPERADMIN]:
                raise UnauthorizedError()

            # Cannot ban yourself
            if auth['user_id'] == user['id']:
                raise UnauthorizedError()
        
        return jsonify(admin.ban_user(**params))

@app.route('/tokens', methods=['POST'])
def generate_user_token():
    admin = get_admin()
    params = get_request_params()

    # Error will be thrown here if credentials are invalid
    with admin:
        user = admin.authenticate_user(**params)

    # User cannot be banned
    if user.get('banned_date') is not None and datetime.now() > user.get('banned_date'):
        raise UnauthorizedError('User is banned')
    
    token = generate_token(user)

    return jsonify({
        'user_id': user['id'],
        'user_type': user['user_type'],
        'token': token
    })

####################################
# Datasets
####################################

@app.route('/datasets', methods=['POST'])
@auth([UserType.ADMIN, UserType.MODEL_DEVELOPER, UserType.APP_DEVELOPER])
def create_dataset(auth):
    admin = get_admin()
    params = get_request_params()
    
    # Temporarily store incoming dataset data as file
    with tempfile.NamedTemporaryFile() as f:
        file_storage = request.files['dataset']
        print(f.name)
        file_storage.save(f.name)
        file_storage.close()
        params['data_file_path'] = f.name

        with admin:
            return jsonify(admin.create_dataset(auth['user_id'], **params))

@app.route('/datasets', methods=['GET'])
@auth([UserType.ADMIN, UserType.MODEL_DEVELOPER, UserType.APP_DEVELOPER])
def get_datasets(auth):
    admin = get_admin()
    params = get_request_params()
    with admin:
        return jsonify(admin.get_datasets(auth['user_id'], **params))

####################################
# Models
####################################

@app.route('/models', methods=['POST'])
@auth([UserType.ADMIN, UserType.MODEL_DEVELOPER])
def create_model(auth):
    admin = get_admin()
    params = get_request_params()

    # Expect model file as bytes
    model_file_bytes = request.files['model_file_bytes'].read()
    params['model_file_bytes'] = model_file_bytes

    # Expect model dependencies as dict
    if 'dependencies' in params and isinstance(params['dependencies'], str):
        params['dependencies'] = json.loads(params['dependencies'])

    with admin:
        return jsonify(admin.create_model(auth['user_id'], **params))

@app.route('/models/<name>/model_file', methods=['GET'])
@auth([UserType.ADMIN, UserType.MODEL_DEVELOPER, UserType.APP_DEVELOPER])
def get_model_file(auth, name):
    admin = get_admin()
    params = get_request_params()

    with admin:
        model_file = admin.get_model_file(auth['user_id'], name, **params)

    res = make_response(model_file)
    res.headers.set('Content-Type', 'application/octet-stream')
    return res

@app.route('/models/<name>', methods=['GET'])
@auth([UserType.ADMIN, UserType.MODEL_DEVELOPER, UserType.APP_DEVELOPER])
def get_model(auth, name):
    admin = get_admin()
    params = get_request_params()
    with admin:
        return jsonify(admin.get_model(auth['user_id'], name, **params))

@app.route('/models', methods=['GET'])
@auth([UserType.ADMIN, UserType.MODEL_DEVELOPER, UserType.APP_DEVELOPER])
def get_models(auth):
    admin = get_admin()
    params = get_request_params()

    # Return models by task
    if params.get('task') is not None:
        with admin:
            return jsonify(admin.get_models_of_task(auth['user_id'], **params))
    
    # Return all models
    else:
        with admin:
            return jsonify(admin.get_models(auth['user_id'], **params))

####################################
# Train Jobs
####################################

@app.route('/train_jobs', methods=['POST'])
@auth([UserType.ADMIN, UserType.MODEL_DEVELOPER, UserType.APP_DEVELOPER])
def create_train_job(auth):
    admin = get_admin()
    params = get_request_params()

    with admin:
        # Ensure that datasets are owned by current user
        dataset_attrs = ['train_dataset_id', 'val_dataset_id']
        for attr in dataset_attrs:
            if attr in params:
                dataset_id = params[attr]
                dataset = admin.get_dataset(dataset_id)
                if auth['user_id'] != dataset['owner_id']:
                    raise UnauthorizedError('You have no access to dataset of ID "{}"'.format(dataset_id))
        
        return jsonify(admin.create_train_job(auth['user_id'], **params))

@app.route('/train_jobs', methods=['GET'])
@auth([UserType.ADMIN, UserType.MODEL_DEVELOPER, UserType.APP_DEVELOPER])
def get_train_jobs(auth):
    admin = get_admin()
    params = get_request_params()

    if 'user_id' in params:
        with admin:
            return jsonify(admin.get_train_jobs_by_user(params['user_id']))

@app.route('/train_jobs/<app>', methods=['GET'])
@auth([UserType.ADMIN, UserType.MODEL_DEVELOPER, UserType.APP_DEVELOPER])
def get_train_jobs_of_app(auth, app):
    admin = get_admin()
    params = get_request_params()

    with admin:
        return jsonify(admin.get_train_jobs_of_app(app, **params))

@app.route('/train_jobs/<app>/<app_version>', methods=['GET'])
@auth([UserType.ADMIN, UserType.MODEL_DEVELOPER, UserType.APP_DEVELOPER])
def get_train_job(auth, app, app_version):
    admin = get_admin()
    params = get_request_params()

    with admin:
        return jsonify(admin.get_train_job(app, app_version=int(app_version), **params))

@app.route('/train_jobs/<app>/<app_version>/stop', methods=['POST'])
@auth([UserType.ADMIN, UserType.MODEL_DEVELOPER, UserType.APP_DEVELOPER])
def stop_train_job(auth, app, app_version):
    admin = get_admin()
    params = get_request_params()

    with admin:
        return jsonify(admin.stop_train_job(app, app_version=int(app_version), **params))

@app.route('/train_jobs/<app>/<app_version>/trials', methods=['GET'])
@auth([UserType.ADMIN, UserType.MODEL_DEVELOPER, UserType.APP_DEVELOPER])
def get_trials_of_train_job(auth, app, app_version):
    admin = get_admin()
    params = get_request_params()

    # Return best trials by train job
    if params.get('type') == 'best':
        del params['type']

        if 'max_count' in params:
            params['max_count'] = int(params['max_count'])

        with admin:
            return jsonify(admin.get_best_trials_of_train_job(
                app, 
                app_version=int(app_version),
                **params
            ))
    
    # Return all trials by train job
    else:
        with admin:
            return jsonify(admin.get_trials_of_train_job(
                app, 
                app_version=int(app_version),
                **params)
            )

@app.route('/train_job_workers/<service_id>/stop', methods=['POST'])
@auth([])
def stop_train_job_worker(auth, service_id):
    admin = get_admin()
    params = get_request_params()

    with admin:
        return jsonify(admin.stop_train_job_worker(service_id, **params))

####################################
# Trials
####################################

@app.route('/trials/<trial_id>/logs', methods=['GET'])
@auth([UserType.ADMIN, UserType.MODEL_DEVELOPER, UserType.APP_DEVELOPER])
def get_trial_logs(auth, trial_id):
    admin = get_admin()
    params = get_request_params()

    with admin:
        return jsonify(admin.get_trial_logs(trial_id, **params))

@app.route('/trials/<trial_id>/parameters', methods=['GET'])
@auth([UserType.ADMIN, UserType.MODEL_DEVELOPER, UserType.APP_DEVELOPER])
def get_trial_parameters(auth, trial_id):
    admin = get_admin()
    params = get_request_params()

    with admin:
        parameters = admin.get_trial_parameters(trial_id, **params)

    res = make_response(parameters)
    res.headers.set('Content-Type', 'application/octet-stream')
    return res

@app.route('/trials/<trial_id>', methods=['GET'])
@auth([UserType.ADMIN, UserType.MODEL_DEVELOPER, UserType.APP_DEVELOPER])
def get_trial(auth, trial_id):
    admin = get_admin()
    params = get_request_params()

    with admin:
        return jsonify(admin.get_trial(trial_id, **params))

####################################
# Inference Jobs
####################################

@app.route('/inference_jobs', methods=['POST'])
@auth([UserType.ADMIN, UserType.MODEL_DEVELOPER, UserType.APP_DEVELOPER])
def create_inference_jobs(auth):
    admin = get_admin()
    params = get_request_params()

    if 'app_version' in params:
        params['app_version'] = int(params['app_version'])

    with admin:
        return jsonify(admin.create_inference_job(auth['user_id'], **params))

@app.route('/inference_jobs', methods=['GET'])
@auth([UserType.ADMIN, UserType.MODEL_DEVELOPER, UserType.APP_DEVELOPER])
def get_inference_jobs(auth):
    admin = get_admin()
    params = get_request_params()

    if 'user_id' in params:
        with admin:
            return jsonify(admin.get_inference_jobs_by_user(params['user_id']))

@app.route('/inference_jobs/<app>', methods=['GET'])
@auth([UserType.ADMIN, UserType.MODEL_DEVELOPER, UserType.APP_DEVELOPER])
def get_inference_jobs_of_app(auth, app):
    admin = get_admin()
    params = get_request_params()

    with admin:
        return jsonify(admin.get_inference_jobs_of_app(app, **params))

@app.route('/inference_jobs/<app>/<app_version>', methods=['GET'])
@auth([UserType.ADMIN, UserType.MODEL_DEVELOPER, UserType.APP_DEVELOPER])
def get_running_inference_job(auth, app, app_version):
    admin = get_admin()
    params = get_request_params()

    with admin:
        return jsonify(admin.get_running_inference_job(app, app_version=int(app_version), **params))

@app.route('/inference_jobs/<app>/<app_version>/stop', methods=['POST'])
@auth([UserType.ADMIN, UserType.MODEL_DEVELOPER, UserType.APP_DEVELOPER])
def stop_inference_job(auth, app, app_version=-1):
    admin = get_admin()
    params = get_request_params()

    with admin:
        return jsonify(admin.stop_inference_job(app, app_version=int(app_version), **params))

####################################
# Administrative Actions
####################################

@app.route('/actions/stop_all_jobs', methods=['POST'])
@auth([UserType.ADMIN])
def stop_all_jobs(auth):
    admin = get_admin()

    with admin:
        train_jobs = admin.stop_all_train_jobs()
        inference_jobs = admin.stop_all_inference_jobs()
        return jsonify({
            'train_jobs': train_jobs,
            'inference_jobs': inference_jobs
        })
    
# Handle uncaught exceptions with a server error & the error's stack trace (for development)
@app.errorhandler(Exception)
def handle_error(error):
    return traceback.format_exc(), 500

# Extract request params from Flask request
def get_request_params():
    # Get params from body as JSON
    params = request.get_json()

    # If the above fails, get params from body as form data
    if params is None:
        params = request.form.to_dict()

    # Merge in query params
    query_params = {
        k: v
        for k, v in request.args.items()
    }
    params = {**params, **query_params}

    return params

def get_admin():
    # Allow multiple threads to each have their own instance of admin
    if not hasattr(g, 'admin'):
        g.admin = Admin()
    
    return g.admin<|MERGE_RESOLUTION|>--- conflicted
+++ resolved
@@ -3,11 +3,8 @@
 import os
 import traceback
 import json
-<<<<<<< HEAD
 import tempfile
-=======
 from datetime import datetime
->>>>>>> c4b2f2bf
 
 from rafiki.constants import UserType
 from rafiki.utils.auth import generate_token, decode_token, auth, UnauthorizedError

from flask import Flask, request, jsonify, g, make_response
from flask_cors import CORS
import os
import traceback
import json
import tempfile
import requests
from datetime import datetime

from rafiki.constants import UserType
from rafiki.utils.auth import generate_token, decode_token, auth, UnauthorizedError

from .admin import Admin

app = Flask(__name__)
CORS(app)

@app.route('/')
def index():
    return 'Rafiki Admin is up.'

####################################
# Users
####################################

@app.route('/users', methods=['POST'])
@auth([UserType.ADMIN])
def create_user(auth):
    admin = get_admin()
    params = get_request_params()

    # Only superadmins can create admins
    if auth['user_type'] != UserType.SUPERADMIN and \
            params['user_type'] in [UserType.ADMIN, UserType.SUPERADMIN]:
        raise UnauthorizedError()

    with admin:
        return jsonify(admin.create_user(**params))

@app.route('/users', methods=['GET'])
@auth([UserType.ADMIN])
def get_users(auth):
    admin = get_admin()
    params = get_request_params()

    with admin:
        return jsonify(admin.get_users(**params))

@app.route('/users', methods=['DELETE'])
@auth([UserType.ADMIN])
def ban_user(auth):
    admin = get_admin()
    params = get_request_params()

    with admin:
        user = admin.get_user_by_email(params['email'])
        
        if user is not None:
            # Only superadmins can ban admins
            if auth['user_type'] != UserType.SUPERADMIN and \
                    user['user_type'] in [UserType.ADMIN, UserType.SUPERADMIN]:
                raise UnauthorizedError()

            # Cannot ban yourself
            if auth['user_id'] == user['id']:
                raise UnauthorizedError()
        
        return jsonify(admin.ban_user(**params))

@app.route('/tokens', methods=['POST'])
def generate_user_token():
    admin = get_admin()
    params = get_request_params()

    # Error will be thrown here if credentials are invalid
    with admin:
        user = admin.authenticate_user(**params)

    # User cannot be banned
    if user.get('banned_date') is not None and datetime.now() > user.get('banned_date'):
        raise UnauthorizedError('User is banned')
    
    token = generate_token(user)

    return jsonify({
        'user_id': user['id'],
        'user_type': user['user_type'],
        'token': token
    })

####################################
# Datasets
####################################

@app.route('/datasets', methods=['POST'])
@auth([UserType.ADMIN, UserType.MODEL_DEVELOPER, UserType.APP_DEVELOPER])
def create_dataset(auth):
    admin = get_admin()
    params = get_request_params()

    # Temporarily store incoming dataset data as file
    with tempfile.NamedTemporaryFile() as f:
        if 'dataset' in request.files:
            # Save dataset data in request body
            file_storage = request.files['dataset']
            file_storage.save(f.name)
            file_storage.close()
        else:
            # Download dataset at URL and save it
            assert 'dataset_url' in params
            r = requests.get(params['dataset_url'], allow_redirects=True)
            f.write(r.content)
            del params['dataset_url']

        params['data_file_path'] = f.name

        with admin:
            return jsonify(admin.create_dataset(auth['user_id'], **params))

@app.route('/datasets', methods=['GET'])
@auth([UserType.ADMIN, UserType.MODEL_DEVELOPER, UserType.APP_DEVELOPER])
def get_datasets(auth):
    admin = get_admin()
    params = get_request_params()
    with admin:
        return jsonify(admin.get_datasets(auth['user_id'], **params))

####################################
# Models
####################################

@app.route('/models', methods=['POST'])
@auth([UserType.ADMIN, UserType.MODEL_DEVELOPER])
def create_model(auth):
    admin = get_admin()
    params = get_request_params()

    # Expect model file as bytes
    model_file_bytes = request.files['model_file_bytes'].read()
    params['model_file_bytes'] = model_file_bytes

    # Expect model dependencies as dict
    if 'dependencies' in params and isinstance(params['dependencies'], str):
        params['dependencies'] = json.loads(params['dependencies'])

    with admin:
        return jsonify(admin.create_model(auth['user_id'], **params))

@app.route('/models/<name>/model_file', methods=['GET'])
@auth([UserType.ADMIN, UserType.MODEL_DEVELOPER, UserType.APP_DEVELOPER])
def get_model_file(auth, name):
    admin = get_admin()
    params = get_request_params()

    with admin:
        model_file = admin.get_model_file(auth['user_id'], name, **params)

    res = make_response(model_file)
    res.headers.set('Content-Type', 'application/octet-stream')
    return res

@app.route('/models/<name>', methods=['GET'])
@auth([UserType.ADMIN, UserType.MODEL_DEVELOPER, UserType.APP_DEVELOPER])
def get_model(auth, name):
    admin = get_admin()
    params = get_request_params()
    with admin:
        return jsonify(admin.get_model(auth['user_id'], name, **params))

@app.route('/models', methods=['GET'])
@auth([UserType.ADMIN, UserType.MODEL_DEVELOPER, UserType.APP_DEVELOPER])
def get_models(auth):
    admin = get_admin()
    params = get_request_params()

    # Return models by task
    if params.get('task') is not None:
        with admin:
            return jsonify(admin.get_models_of_task(auth['user_id'], **params))
    
    # Return all models
    else:
        with admin:
            return jsonify(admin.get_models(auth['user_id'], **params))

####################################
# Train Jobs
####################################

@app.route('/train_jobs', methods=['POST'])
@auth([UserType.ADMIN, UserType.MODEL_DEVELOPER, UserType.APP_DEVELOPER])
def create_train_job(auth):
    admin = get_admin()
    params = get_request_params()

    with admin:
        # Ensure that datasets are owned by current user
        dataset_attrs = ['train_dataset_id', 'val_dataset_id']
        for attr in dataset_attrs:
            if attr in params:
                dataset_id = params[attr]
                dataset = admin.get_dataset(dataset_id)
                if auth['user_id'] != dataset['owner_id']:
                    raise UnauthorizedError('You have no access to dataset of ID "{}"'.format(dataset_id))
        
        return jsonify(admin.create_train_job(auth['user_id'], **params))

@app.route('/train_jobs', methods=['GET'])
@auth([UserType.ADMIN, UserType.MODEL_DEVELOPER, UserType.APP_DEVELOPER])
def get_train_jobs(auth):
    admin = get_admin()
    params = get_request_params()

    if 'user_id' in params:
        with admin:
            return jsonify(admin.get_train_jobs_by_user(params['user_id']))

@app.route('/train_jobs/<app>', methods=['GET'])
@auth([UserType.ADMIN, UserType.MODEL_DEVELOPER, UserType.APP_DEVELOPER])
def get_train_jobs_of_app(auth, app):
    admin = get_admin()
    params = get_request_params()

    with admin:
        return jsonify(admin.get_train_jobs_of_app(app, **params))

@app.route('/train_jobs/<app>/<app_version>', methods=['GET'])
@auth([UserType.ADMIN, UserType.MODEL_DEVELOPER, UserType.APP_DEVELOPER])
def get_train_job(auth, app, app_version):
    admin = get_admin()
    params = get_request_params()

    with admin:
        return jsonify(admin.get_train_job(app, app_version=int(app_version), **params))

@app.route('/train_jobs/<app>/<app_version>/stop', methods=['POST'])
@auth([UserType.ADMIN, UserType.MODEL_DEVELOPER, UserType.APP_DEVELOPER])
def stop_train_job(auth, app, app_version):
    admin = get_admin()
    params = get_request_params()

    with admin:
        return jsonify(admin.stop_train_job(app, app_version=int(app_version), **params))

@app.route('/train_jobs/<app>/<app_version>/trials', methods=['GET'])
@auth([UserType.ADMIN, UserType.MODEL_DEVELOPER, UserType.APP_DEVELOPER])
def get_trials_of_train_job(auth, app, app_version):
    admin = get_admin()
    params = get_request_params()

    # Return best trials by train job
    if params.get('type') == 'best':
        del params['type']

        if 'max_count' in params:
            params['max_count'] = int(params['max_count'])

        with admin:
            return jsonify(admin.get_best_trials_of_train_job(
                app, 
                app_version=int(app_version),
                **params
            ))
    
    # Return all trials by train job
    else:
        with admin:
            return jsonify(admin.get_trials_of_train_job(
                app, 
                app_version=int(app_version),
                **params)
            )

@app.route('/train_job_workers/<service_id>/stop', methods=['POST'])
@auth([])
def stop_train_job_worker(auth, service_id):
    admin = get_admin()
    params = get_request_params()

    with admin:
        return jsonify(admin.stop_train_job_worker(service_id, **params))

####################################
# Trials
####################################

@app.route('/trials/<trial_id>/logs', methods=['GET'])
@auth([UserType.ADMIN, UserType.MODEL_DEVELOPER, UserType.APP_DEVELOPER])
def get_trial_logs(auth, trial_id):
    admin = get_admin()
    params = get_request_params()

    with admin:
        return jsonify(admin.get_trial_logs(trial_id, **params))

@app.route('/trials/<trial_id>/parameters', methods=['GET'])
@auth([UserType.ADMIN, UserType.MODEL_DEVELOPER, UserType.APP_DEVELOPER])
def get_trial_parameters(auth, trial_id):
    admin = get_admin()
    params = get_request_params()

    with admin:
        parameters = admin.get_trial_parameters(trial_id, **params)

    res = make_response(parameters)
    res.headers.set('Content-Type', 'application/octet-stream')
    return res

@app.route('/trials/<trial_id>', methods=['GET'])
@auth([UserType.ADMIN, UserType.MODEL_DEVELOPER, UserType.APP_DEVELOPER])
def get_trial(auth, trial_id):
    admin = get_admin()
    params = get_request_params()

    with admin:
        return jsonify(admin.get_trial(trial_id, **params))

####################################
# Inference Jobs
####################################

@app.route('/inference_jobs', methods=['POST'])
@auth([UserType.ADMIN, UserType.MODEL_DEVELOPER, UserType.APP_DEVELOPER])
def create_inference_jobs(auth):
    admin = get_admin()
    params = get_request_params()

    if 'app_version' in params:
        params['app_version'] = int(params['app_version'])

    with admin:
        return jsonify(admin.create_inference_job(auth['user_id'], **params))

@app.route('/inference_jobs', methods=['GET'])
@auth([UserType.ADMIN, UserType.MODEL_DEVELOPER, UserType.APP_DEVELOPER])
def get_inference_jobs(auth):
    admin = get_admin()
    params = get_request_params()

    if 'user_id' in params:
        with admin:
            return jsonify(admin.get_inference_jobs_by_user(params['user_id']))

@app.route('/inference_jobs/<app>', methods=['GET'])
@auth([UserType.ADMIN, UserType.MODEL_DEVELOPER, UserType.APP_DEVELOPER])
def get_inference_jobs_of_app(auth, app):
    admin = get_admin()
    params = get_request_params()

    with admin:
        return jsonify(admin.get_inference_jobs_of_app(app, **params))

@app.route('/inference_jobs/<app>/<app_version>', methods=['GET'])
@auth([UserType.ADMIN, UserType.MODEL_DEVELOPER, UserType.APP_DEVELOPER])
def get_running_inference_job(auth, app, app_version):
    admin = get_admin()
    params = get_request_params()

    with admin:
        return jsonify(admin.get_running_inference_job(app, app_version=int(app_version), **params))

@app.route('/inference_jobs/<app>/<app_version>/stop', methods=['POST'])
@auth([UserType.ADMIN, UserType.MODEL_DEVELOPER, UserType.APP_DEVELOPER])
def stop_inference_job(auth, app, app_version=-1):
    admin = get_admin()
    params = get_request_params()

    with admin:
        return jsonify(admin.stop_inference_job(app, app_version=int(app_version), **params))

####################################
<<<<<<< HEAD
=======
# Models
####################################

@app.route('/models', methods=['POST'])
@auth([UserType.ADMIN, UserType.MODEL_DEVELOPER])
def create_model(auth):
    admin = get_admin()
    params = get_request_params()

    # Expect model file as bytes
    model_file_bytes = request.files['model_file_bytes'].read()
    params['model_file_bytes'] = model_file_bytes

    # Expect model dependencies as dict
    if 'dependencies' in params and isinstance(params['dependencies'], str):
        params['dependencies'] = json.loads(params['dependencies'])

    with admin:
        return jsonify(admin.create_model(auth['user_id'], **params))

@app.route('/models/available', methods=['GET'])
@auth([UserType.ADMIN, UserType.MODEL_DEVELOPER, UserType.APP_DEVELOPER])
def get_available_models(auth):
    admin = get_admin()
    params = get_request_params()
    with admin:
        return jsonify(admin.get_available_models(auth['user_id'], **params))

@app.route('/models/<model_id>', methods=['GET'])
@auth([UserType.ADMIN, UserType.MODEL_DEVELOPER, UserType.APP_DEVELOPER])
def get_model(auth, model_id):
    admin = get_admin()
    params = get_request_params()

    with admin:
        # Non-admins cannot access others' models
        if auth['user_type'] in [UserType.APP_DEVELOPER, UserType.MODEL_DEVELOPER]:
            model = admin.get_model(model_id)
            if auth['user_id'] != model['user_id']:
                raise UnauthorizedError()  
                
        return jsonify(admin.get_model(model_id, **params))

@app.route('/models/<model_id>', methods=['DELETE'])
@auth([UserType.ADMIN, UserType.MODEL_DEVELOPER])
def delete_model(auth, model_id):
    admin = get_admin()
    params = get_request_params()

    with admin:
        # Non-admins cannot delete others' models
        if auth['user_type'] in [UserType.MODEL_DEVELOPER]:
            model = admin.get_model(model_id)
            if auth['user_id'] != model['user_id']:
                raise UnauthorizedError()  

        return jsonify(admin.delete_model(model_id, **params))

@app.route('/models/<model_id>/model_file', methods=['GET'])
@auth([UserType.ADMIN, UserType.MODEL_DEVELOPER])
def download_model_file(auth, model_id):
    admin = get_admin()
    params = get_request_params()

    with admin:
        # Non-admins cannot access others' models
        if auth['user_type'] in [UserType.MODEL_DEVELOPER]:
            model = admin.get_model(model_id)
            if auth['user_id'] != model['user_id']:
                raise UnauthorizedError()  


        model_file = admin.get_model_file(model_id, **params)

    res = make_response(model_file)
    res.headers.set('Content-Type', 'application/octet-stream')
    return res

####################################
>>>>>>> b709557b
# Administrative Actions
####################################

@app.route('/actions/stop_all_jobs', methods=['POST'])
@auth([UserType.ADMIN])
def stop_all_jobs(auth):
    admin = get_admin()

    with admin:
        train_jobs = admin.stop_all_train_jobs()
        inference_jobs = admin.stop_all_inference_jobs()
        return jsonify({
            'train_jobs': train_jobs,
            'inference_jobs': inference_jobs
        })
    
# Handle uncaught exceptions with a server error & the error's stack trace (for development)
@app.errorhandler(Exception)
def handle_error(error):
    return traceback.format_exc(), 500

# Extract request params from Flask request
def get_request_params():
    # Get params from body as JSON
    params = request.get_json()

    # If the above fails, get params from body as form data
    if params is None:
        params = request.form.to_dict()

    # Merge in query params
    query_params = {
        k: v
        for k, v in request.args.items()
    }
    params = {**params, **query_params}

    return params

def get_admin():
    # Allow multiple threads to each have their own instance of admin
    if not hasattr(g, 'admin'):
        g.admin = Admin()
    
    return g.admin<|MERGE_RESOLUTION|>--- conflicted
+++ resolved
@@ -369,8 +369,6 @@
         return jsonify(admin.stop_inference_job(app, app_version=int(app_version), **params))
 
 ####################################
-<<<<<<< HEAD
-=======
 # Models
 ####################################
 
@@ -450,7 +448,6 @@
     return res
 
 ####################################
->>>>>>> b709557b
 # Administrative Actions
 ####################################
 

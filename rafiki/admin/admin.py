import os
import logging
import bcrypt

from rafiki.constants import ServiceStatus, UserType, TrainJobStatus, ModelAccessRight, InferenceJobStatus
from rafiki.config import SUPERADMIN_EMAIL, SUPERADMIN_PASSWORD
from rafiki.meta_store import MetaStore
from rafiki.model import LoggerUtils
from rafiki.container import DockerSwarmContainerManager 
from rafiki.data_store import FileDataStore, DataStore
from rafiki.param_store import FileParamStore, ParamStore

from .services_manager import ServicesManager

logger = logging.getLogger(__name__)

class UserExistsError(Exception): pass
class UserAlreadyBannedError(Exception): pass
class InvalidUserError(Exception): pass
class InvalidPasswordError(Exception): pass
class InvalidRunningInferenceJobError(Exception): pass
class InvalidModelError(Exception): pass
class InvalidTrainJobError(Exception): pass
class InvalidTrialError(Exception): pass
class RunningInferenceJobExistsError(Exception): pass
class NoModelsForTrainJobError(Exception): pass
class InvalidDatasetError(Exception): pass

class Admin(object):
    def __init__(self, meta_store=None, container_manager=None, data_store=None, param_store=None):
        self._meta_store = meta_store or MetaStore()
        container_manager = container_manager or DockerSwarmContainerManager()
        self._data_store: DataStore = data_store or FileDataStore()
        self._param_store: ParamStore = param_store or FileParamStore()
        self._base_worker_image = '{}:{}'.format(os.environ['RAFIKI_IMAGE_WORKER'],
                                                os.environ['RAFIKI_VERSION'])
        self._services_manager = ServicesManager(self._meta_store, container_manager)

    def seed(self):
        with self._meta_store:
            self._seed_superadmin()

    ####################################
    # Users
    ####################################

    def authenticate_user(self, email, password):
        user = self._meta_store.get_user_by_email(email)

        if not user: 
            raise InvalidUserError()
        
        if not self._if_hash_matches_password(password, user.password_hash):
            raise InvalidPasswordError()

        return {
            'id': user.id,
            'email': user.email,
            'user_type': user.user_type,
            'banned_date': user.banned_date
        }

    def create_user(self, email, password, user_type):
        user = self._create_user(email, password, user_type)
        return {
            'id': user.id,
            'email': user.email,
            'user_type': user.user_type
        }

    def get_users(self):
        users = self._meta_store.get_users()
        return [
            {
                'id': user.id,
                'email': user.email,
                'user_type': user.user_type,
                'banned_date': user.banned_date
            }
            for user in users
        ]
        
    def get_user_by_email(self, email):
        user = self._meta_store.get_user_by_email(email)
        if user is None:
            return None

        return {
            'id': user.id,
            'email': user.email,
            'user_type': user.user_type,
            'banned_date': user.banned_date
        }

    def ban_user(self, email):
        user = self._meta_store.get_user_by_email(email)
        if user is None:
            raise InvalidUserError()
        if user.banned_date is not None:
            raise UserAlreadyBannedError()

        self._meta_store.ban_user(user)
        
        return {
            'id': user.id,
            'email': user.email,
            'user_type': user.user_type,
            'banned_date': user.banned_date
        }
    
    ####################################
    # Datasets
    ####################################

    def create_dataset(self, user_id, name, task, data_file_path):
        # Store dataset in data folder
        store_dataset = self._data_store.save(data_file_path)

        # Get metadata for dataset
        store_dataset_id = store_dataset.id
        size_bytes = store_dataset.size_bytes
        owner_id = user_id

        dataset = self._meta_store.create_dataset(name, task, size_bytes, store_dataset_id, owner_id)
        self._meta_store.commit()

        return {
            'id': dataset.id,
            'name': dataset.name,
            'task': dataset.task,
            'size_bytes': dataset.size_bytes
        }

    def get_dataset(self, dataset_id):
        dataset = self._meta_store.get_dataset(dataset_id)
        if dataset is None:
            raise InvalidDatasetError()

        return {
            'id': dataset.id,
            'name': dataset.name,
            'task': dataset.task,
            'datetime_created': dataset.datetime_created,
            'size_bytes': dataset.size_bytes,
            'owner_id': dataset.owner_id
        }

    def get_datasets(self, user_id, task=None):
        datasets = self._meta_store.get_datasets(user_id, task)
        return [
            {
                'id': x.id,
                'name': x.name,
                'task': x.task,
                'datetime_created': x.datetime_created,
                'size_bytes': x.size_bytes

            }
            for x in datasets
        ]

    ####################################
    # Train Job
    ####################################

    def create_train_job(self, user_id, app, task, train_dataset_id, 
                        val_dataset_id, budget, model_ids):
        
        # Ensure there is no existing train job for app
        train_jobs = self._meta_store.get_train_jobs_by_app(user_id, app)
        if any([x.status in [TrainJobStatus.RUNNING, TrainJobStatus.STARTED] for x in train_jobs]):
            raise InvalidTrainJobError('Another train job for app "{}" is still running!'.format(app))
        
        # Ensure at least 1 model
        if len(model_ids) == 0:
            raise NoModelsForTrainJobError()

        # Compute auto-incremented app version
        app_version = max([x.app_version for x in train_jobs], default=0) + 1

        # Get models available to user
<<<<<<< HEAD
        avail_model_ids = [x.id for x in self._meta_store.get_available_models(user_id, task)]

        # Warn if there are no models for task  
=======
        avail_model_ids = [x.id for x in self._db.get_available_models(user_id, task)]
        
        # Warn if there are no models for task
>>>>>>> 3349c589
        if len(avail_model_ids) == 0:
            raise InvalidModelError(f'No models are available for task "{task}"')

        # Ensure all specified models are available
        for model_id in model_ids:
            if model_id not in avail_model_ids:
                raise InvalidModelError(f'No model with ID "{model_id}" is available for task "{task}"')

        # Ensure that datasets are valid and of the correct task
        try:
            train_dataset = self._meta_store.get_dataset(train_dataset_id)
            assert train_dataset is not None
            assert train_dataset.task == task
            val_dataset = self._meta_store.get_dataset(val_dataset_id)
            assert val_dataset is not None
            assert val_dataset.task == task
        except AssertionError as e:
            raise InvalidDatasetError(e)

        # Create train & sub train jobs in DB
        train_job = self._meta_store.create_train_job(
            user_id=user_id,
            app=app,
            app_version=app_version,
            task=task,
            budget=budget,
            train_dataset_id=train_dataset_id,
            val_dataset_id=val_dataset_id
        )
        self._meta_store.commit()

        for model_id in model_ids:
            self._meta_store.create_sub_train_job(
                train_job_id=train_job.id,
                model_id=model_id
            )

        self._meta_store.commit()

        self._services_manager.create_train_services(train_job.id)

        return {
            'id': train_job.id,
            'app': train_job.app,
            'app_version': train_job.app_version
        }

    def stop_train_job(self, user_id, app, app_version=-1):
        train_job = self._meta_store.get_train_job_by_app_version(user_id, app, app_version=app_version)
        if train_job is None:
            raise InvalidTrainJobError()

        self._services_manager.stop_train_services(train_job.id)

        return {
            'id': train_job.id,
            'app': train_job.app,
            'app_version': train_job.app_version
        }

    def stop_sub_train_job(self, sub_train_job_id):
        self._services_manager.stop_sub_train_job_services(sub_train_job_id)

        return {
            'id': sub_train_job_id
        }
            
    def get_train_job(self, user_id, app, app_version=-1):
        train_job = self._meta_store.get_train_job_by_app_version(user_id, app, app_version=app_version)
        if train_job is None:
            raise InvalidTrainJobError()

        return {
            'id': train_job.id,
            'status': train_job.status,
            'app': train_job.app,
            'app_version': train_job.app_version,
            'task': train_job.task,
            'train_dataset_id': train_job.train_dataset_id,
            'val_dataset_id': train_job.val_dataset_id,
            'datetime_started': train_job.datetime_started,
            'datetime_stopped': train_job.datetime_stopped
        }

    def get_train_jobs_by_app(self, user_id, app):
        train_jobs = self._meta_store.get_train_jobs_by_app(user_id, app)
        return [
            {
                'id': x.id,
                'status': x.status,
                'app': x.app,
                'app_version': x.app_version,
                'task': x.task,
                'train_dataset_id': x.train_dataset_id,
                'val_dataset_id': x.val_dataset_id,
                'datetime_started': x.datetime_started,
                'datetime_stopped': x.datetime_stopped,
                'budget': x.budget
            }
            for x in train_jobs
        ]

    def get_train_jobs_by_user(self, user_id):
        train_jobs = self._meta_store.get_train_jobs_by_user(user_id)
        return [
            {
                'id': x.id,
                'status': x.status,
                'app': x.app,
                'app_version': x.app_version,
                'task': x.task,
                'train_dataset_id': x.train_dataset_id,
                'val_dataset_id': x.val_dataset_id,
                'datetime_started': x.datetime_started,
                'datetime_stopped': x.datetime_stopped,
                'budget': x.budget
            }
            for x in train_jobs
        ]
    def stop_all_train_jobs(self):
        train_jobs = self._meta_store.get_train_jobs_by_statuses(
                    [TrainJobStatus.STARTED, TrainJobStatus.RUNNING])
        for train_job in train_jobs:
            self._services_manager.stop_train_services(train_job.id)

        return [
            {
                'id': train_job.id
            }
            for train_job in train_jobs
        ]

    ####################################
    # Trials
    ####################################
    
    def get_trial(self, trial_id):
        trial = self._meta_store.get_trial(trial_id)
        model = self._meta_store.get_model(trial.model_id)
        
        if trial is None:
            raise InvalidTrialError()

        return {
            'id': trial.id,
            'no': trial.no,
            'worker_id': trial.worker_id,
            'proposal': trial.proposal,
            'datetime_started': trial.datetime_started,
            'status': trial.status,
            'datetime_stopped': trial.datetime_stopped,
            'model_name': model.name,
            'score': trial.score,
            'is_params_saved': trial.is_params_saved
        }

    def get_best_trials_of_train_job(self, user_id, app, app_version=-1, max_count=2):
        train_job = self._meta_store.get_train_job_by_app_version(user_id, app, app_version=app_version)
        if train_job is None:
            raise InvalidTrainJobError()

        best_trials = self._meta_store.get_best_trials_of_train_job(train_job.id, max_count=max_count)
        trials_models = [self._meta_store.get_model(x.model_id) for x in best_trials]

        return [
            {
                'id': trial.id,
                'proposal': trial.proposal,
                'datetime_started': trial.datetime_started,
                'datetime_stopped': trial.datetime_stopped,
                'model_name': model.name,
                'score': trial.score,
                'is_params_saved': trial.is_params_saved
            }
            for (trial, model) in zip(best_trials, trials_models)
        ]

    def get_trial_logs(self, trial_id):
        trial = self._meta_store.get_trial(trial_id)
        if trial is None:
            raise InvalidTrialError()

        trial_logs = self._meta_store.get_trial_logs(trial_id)
        log_lines = [x.line for x in trial_logs]
        (messages, metrics, plots) = LoggerUtils.parse_logs(log_lines)
        
        return {
            'plots': plots,
            'metrics': metrics,
            'messages': messages
        }

    def get_trial_parameters(self, trial_id):
        trial = self._meta_store.get_trial(trial_id)
        if trial is None:
            raise InvalidTrialError()

        if not trial.is_params_saved:
            raise InvalidTrialError('Trial\'s model parameters were not saved')

        params = self._param_store.load(trial.store_params_id)
        return params

    def get_trials_of_train_job(self, user_id, app, app_version=-1, limit=1000, offset=0):
        train_job = self._meta_store.get_train_job_by_app_version(user_id, app, app_version=app_version)
        if train_job is None:
            raise InvalidTrainJobError()

        trials = self._meta_store.get_trials_of_train_job(train_job.id, limit=limit, offset=offset)
        trials_models = [self._meta_store.get_model(x.model_id) for x in trials]
        
        return [
            {
                'id': trial.id,
                'no': trial.no,
                'worker_id': trial.worker_id,
                'proposal': trial.proposal,
                'datetime_started': trial.datetime_started,
                'status': trial.status,
                'datetime_stopped': trial.datetime_stopped,
                'model_name': model.name,
                'score': trial.score,
                'is_params_saved': trial.is_params_saved
            }
            for (trial, model) in zip(trials, trials_models)
        ]

    ####################################
    # Inference Job
    ####################################

    def create_inference_job(self, user_id, app, app_version):
        train_job = self._meta_store.get_train_job_by_app_version(user_id, app, app_version=app_version)
        if train_job is None:
            raise InvalidTrainJobError('Have you started a train job for this app?')

        if train_job.status != TrainJobStatus.STOPPED:
            raise InvalidTrainJobError('Train job must be of status `STOPPED`.')

        # Ensure only 1 running inference job for 1 train job
        inference_job = self._meta_store.get_deployed_inference_job_by_train_job(train_job.id)
        if inference_job is not None:
            raise RunningInferenceJobExistsError()

        # Get trials to load for inference job
        best_trials = self._meta_store.get_best_trials_of_train_job(train_job.id, max_count=2)
        if len(best_trials) == 0:
            raise InvalidTrainJobError('Train job has no trials with saved models!')

        # Create inference & sub inference jobs in DB
        inference_job = self._meta_store.create_inference_job(
            user_id=user_id,
            train_job_id=train_job.id
        )
        self._meta_store.commit()

        (inference_job, predictor_service) = \
            self._services_manager.create_inference_services(inference_job.id)

        return {
            'id': inference_job.id,
            'train_job_id': train_job.id,
            'app': train_job.app,
            'app_version': train_job.app_version,
            'predictor_host': predictor_service.host
        }

    def stop_inference_job(self, user_id, app, app_version=-1):
        train_job = self._meta_store.get_train_job_by_app_version(user_id, app, app_version=app_version)
        if train_job is None:
            raise InvalidRunningInferenceJobError()

        inference_job = self._meta_store.get_deployed_inference_job_by_train_job(train_job.id)
        if inference_job is None:
            raise InvalidRunningInferenceJobError()

        inference_job = self._services_manager.stop_inference_services(inference_job.id)

        return {
            'id': inference_job.id,
            'train_job_id': train_job.id,
            'app': train_job.app,
            'app_version': train_job.app_version
        }

    def get_running_inference_job(self, user_id, app, app_version=-1):
        train_job = self._meta_store.get_train_job_by_app_version(user_id, app, app_version=app_version)
        if train_job is None:
            raise InvalidRunningInferenceJobError()

        inference_job = self._meta_store.get_deployed_inference_job_by_train_job(train_job.id)
        if inference_job is None:
            raise InvalidRunningInferenceJobError()
        
        predictor_service = self._meta_store.get_service(inference_job.predictor_service_id) \
                            if inference_job.predictor_service_id is not None else None

        return {
            'id': inference_job.id,
            'status': inference_job.status,
            'train_job_id': train_job.id,
            'app': train_job.app,
            'app_version': train_job.app_version,
            'datetime_started': inference_job.datetime_started,
            'datetime_stopped': inference_job.datetime_stopped,
            'predictor_host': predictor_service.host if predictor_service is not None else None
        }

    def get_inference_jobs_of_app(self, user_id, app):
        inference_jobs = self._meta_store.get_inference_jobs_of_app(user_id, app)
        train_jobs = [self._meta_store.get_train_job(x.train_job_id) for x in inference_jobs]
        return [
            {
                'id': inference_job.id,
                'status': inference_job.status,
                'train_job_id': train_job.id,
                'app': train_job.app,
                'app_version': train_job.app_version,
                'datetime_started': inference_job.datetime_started,
                'datetime_stopped': inference_job.datetime_stopped
            }
            for (inference_job, train_job) in zip(inference_jobs, train_jobs)
        ]

    def get_inference_jobs_by_user(self, user_id):
        inference_jobs = self._meta_store.get_inference_jobs_by_user(user_id)
        train_jobs = [self._meta_store.get_train_job(x.train_job_id) for x in inference_jobs]
        return [
            {
                'id': inference_job.id,
                'status': inference_job.status,
                'train_job_id': train_job.id,
                'app': train_job.app,
                'app_version': train_job.app_version,
                'datetime_started': inference_job.datetime_started,
                'datetime_stopped': inference_job.datetime_stopped
            }
            for (inference_job, train_job) in zip(inference_jobs, train_jobs)
        ]

    def stop_all_inference_jobs(self):
        inference_jobs = self._meta_store.get_inference_jobs_by_statuses(
            [InferenceJobStatus.STARTED, InferenceJobStatus.RUNNING]
        )
        for inference_job in inference_jobs:
            self._services_manager.stop_inference_services(inference_job.id)
            
        return [
            {
                'id': inference_job.id
            }
            for inference_job in inference_jobs
        ]


    ####################################
    # Events
    ####################################

    def handle_event(self, name, **params):
        # Call upon corresponding method of name
        try:
            method_name = f'_on_{name}'
            method = getattr(self, method_name)
            method(**params)
        except AttributeError:
            logger.error('Unknown event: "{}"'.format(name))

    def _on_sub_train_job_advisor_started(self, sub_train_job_id):
        self._services_manager.refresh_sub_train_job_status(sub_train_job_id)

    def _on_sub_train_job_advisor_stopped(self, sub_train_job_id):
        self._services_manager.refresh_sub_train_job_status(sub_train_job_id)

    def _on_sub_train_job_budget_reached(self, sub_train_job_id):
        self._services_manager.stop_sub_train_job_services(sub_train_job_id)

    def _on_train_job_worker_started(self, sub_train_job_id):
        self._services_manager.refresh_sub_train_job_status(sub_train_job_id)

    def _on_train_job_worker_stopped(self, sub_train_job_id):
        self._services_manager.refresh_sub_train_job_status(sub_train_job_id)

    def _on_inference_job_worker_started(self, inference_job_id):
        self._services_manager.refresh_inference_job_status(inference_job_id)

    def _on_inference_job_worker_stopped(self, inference_job_id):
        self._services_manager.refresh_inference_job_status(inference_job_id)

    def _on_predictor_started(self, inference_job_id):
        self._services_manager.refresh_inference_job_status(inference_job_id)

    def _on_predictor_stopped(self, inference_job_id):
        self._services_manager.refresh_inference_job_status(inference_job_id)

    ####################################
    # Models
    ####################################

    def create_model(self, user_id, name, task, model_file_bytes, 
                    model_class, docker_image=None, dependencies={}, 
                    access_right=ModelAccessRight.PRIVATE):

        model = self._meta_store.create_model(
            user_id=user_id,
            name=name,
            task=task,
            model_file_bytes=model_file_bytes,
            model_class=model_class,
            docker_image=(docker_image or self._base_worker_image),
            dependencies=dependencies,
            access_right=access_right
        )
        self._meta_store.commit()

        return {
            'id': model.id,
            'user_id': model.user_id,
            'name': model.name 
        }

    def delete_model(self, model_id):
        model = self._meta_store.get_model(model_id)
        if model is None:
            raise InvalidModelError()

        self._meta_store.delete_model(model)
        
        return {
            'id': model.id,
            'user_id': model.user_id,
            'name': model.name 
        }

    def get_model_by_name(self, user_id, name):
        model = self._meta_store.get_model_by_name(user_id, name)
        if model is None:
            raise InvalidModelError()

        return {
            'id': model.id,
            'user_id': model.user_id,
            'name': model.name,
            'task': model.task,
            'model_class': model.model_class,
            'datetime_created': model.datetime_created,
            'docker_image': model.docker_image,
            'dependencies': model.dependencies,
            'access_right': model.access_right
        }

    def get_model(self, model_id):
        model = self._meta_store.get_model(model_id)
        if model is None:
            raise InvalidModelError()

        return {
            'id': model.id,
            'user_id': model.user_id,
            'name': model.name,
            'task': model.task,
            'model_class': model.model_class,
            'datetime_created': model.datetime_created,
            'docker_image': model.docker_image,
            'dependencies': model.dependencies,
            'access_right': model.access_right
        }

    def get_model_file(self, model_id):
        model = self._meta_store.get_model(model_id)
        if model is None:
            raise InvalidModelError()

        return model.model_file_bytes

    def get_available_models(self, user_id, task=None):
        models = self._meta_store.get_available_models(user_id, task)
        return [
            {
                'id': model.id,
                'user_id': model.user_id,
                'name': model.name,
                'task': model.task,
                'datetime_created': model.datetime_created,
                'dependencies': model.dependencies,
                'access_right': model.access_right
            }
            for model in models
        ]
    
    ####################################
    # Private / Users
    ####################################

    def _seed_superadmin(self):
        # Seed superadmin
        try:
            self._create_user(
                email=SUPERADMIN_EMAIL,
                password=SUPERADMIN_PASSWORD,
                user_type=UserType.SUPERADMIN
            )
            logger.info('Seeded superadmin...')
        except UserExistsError:
            logger.info('Skipping superadmin creation as it already exists...')

    def _hash_password(self, password):
        password_hash = bcrypt.hashpw(password.encode('utf-8'), bcrypt.gensalt())
        return password_hash

    def _if_hash_matches_password(self, password, password_hash):
        return bcrypt.checkpw(password.encode('utf-8'), password_hash)

    def _create_user(self, email, password, user_type):
        password_hash = self._hash_password(password)
        user = self._meta_store.get_user_by_email(email)

        if user is not None:
            raise UserExistsError()

        user = self._meta_store.create_user(email, password_hash, user_type)
        self._meta_store.commit()
        return user

    ####################################
    # Private / Others
    ####################################

    def __enter__(self):
        self.connect()

    def connect(self):
        self._meta_store.connect()

    def __exit__(self, exception_type, exception_value, traceback):
        self.disconnect()

    def disconnect(self):
        self._meta_store.disconnect()
        <|MERGE_RESOLUTION|>--- conflicted
+++ resolved
@@ -179,15 +179,9 @@
         app_version = max([x.app_version for x in train_jobs], default=0) + 1
 
         # Get models available to user
-<<<<<<< HEAD
         avail_model_ids = [x.id for x in self._meta_store.get_available_models(user_id, task)]
 
         # Warn if there are no models for task  
-=======
-        avail_model_ids = [x.id for x in self._db.get_available_models(user_id, task)]
-        
-        # Warn if there are no models for task
->>>>>>> 3349c589
         if len(avail_model_ids) == 0:
             raise InvalidModelError(f'No models are available for task "{task}"')
 

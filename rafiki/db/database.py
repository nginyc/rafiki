--- conflicted
+++ resolved
@@ -440,13 +440,8 @@
     def mark_trial_as_complete(self, trial, score, params_file_path):
         trial.status = TrialStatus.COMPLETED
         trial.score = score
-<<<<<<< HEAD
-        trial.datetime_stopped = datetime.datetime.utcnow()
+        trial.datetime_stopped = datetime.utcnow()
         trial.params_file_path = params_file_path
-=======
-        trial.datetime_stopped = datetime.utcnow()
-        trial.parameters = parameters
->>>>>>> c4b2f2bf
         self._session.add(trial)
         return trial
 

#
# Licensed to the Apache Software Foundation (ASF) under one
# or more contributor license agreements.  See the NOTICE file
# distributed with this work for additional information
# regarding copyright ownership.  The ASF licenses this file
# to you under the Apache License, Version 2.0 (the
# "License"); you may not use this file except in compliance
# with the License.  You may obtain a copy of the License at
#
#   http://www.apache.org/licenses/LICENSE-2.0
#
# Unless required by applicable law or agreed to in writing,
# software distributed under the License is distributed on an
# "AS IS" BASIS, WITHOUT WARRANTIES OR CONDITIONS OF ANY
# KIND, either express or implied.  See the License for the
# specific language governing permissions and limitations
# under the License.
#

import logging
import os
from collections import defaultdict
from typing import List, Callable, Any
import time
import traceback

from rafiki.utils.auth import superadmin_client
from rafiki.meta_store import MetaStore
from rafiki.redis import InferenceCache as RedisInferenceCache
from rafiki.kafka import InferenceCache as KafkaInferenceCache

from .constants import Prediction, Query
from .ensemble import get_ensemble_method

PREDICT_LOOP_SLEEP_SECS = 0.1

class InvalidInferenceJobError(Exception): pass

logger = logging.getLogger(__name__)

class Predictor():
    def __init__(self, service_id, meta_store=None):
        self._service_id = service_id
        self._meta_store = meta_store or MetaStore()
        self._redis_host = os.environ['REDIS_HOST']
        self._redis_port = os.environ['REDIS_PORT']
        self._ensemble_method: Callable[[List[Any]], Any] = None
        self._inference_job_id = None

        self._pull_job_info()
        self._redis_cache = RedisInferenceCache(self._inference_job_id, 
                                                self._redis_host, 
                                                self._redis_port)
        self._kakfa_cache = KafkaInferenceCache()
        logger.info(f'Initialized predictor for inference job "{self._inference_job_id}"')

    # Only a single thread should run this
    def start(self):
        self._notify_start()

    def predict(self, queries):
        worker_predictions_list = self._get_predictions_from_workers(queries)
        predictions = self._combine_worker_predictions(worker_predictions_list)
        return predictions

    # Only a single thread should run this
    def stop(self):
        self._notify_stop()

        # Clear caches for inference job
        try:
            self._redis_cache.clear_all()
        except:
            logger.error('Error clearing inference cache:')
            logger.error(traceback.format_exc())

    def _pull_job_info(self):
        service_id = self._service_id

        logger.info('Reading job info from meta store...')
        with self._meta_store:
            inference_job = self._meta_store.get_inference_job_by_predictor(service_id)
            if inference_job is None:
                raise InvalidInferenceJobError('No inference job associated with predictor "{}"'.format(service_id))

            train_job = self._meta_store.get_train_job(inference_job.train_job_id)
            if train_job is None:
                raise InvalidInferenceJobError('No such train job with ID "{}"'.format(inference_job.train_job_id))

            self._ensemble_method = get_ensemble_method(train_job.task)
            self._inference_job_id = inference_job.id

            logger.info(f'Using ensemble method: {self._ensemble_method}...')

    def _notify_start(self):
        superadmin_client().send_event('predictor_started', inference_job_id=self._inference_job_id)

    def _get_predictions_from_workers(self, queries: List[Any]) -> List[List[Prediction]]:
        queries = [Query(x) for x in queries]

<<<<<<< HEAD
        # Get list of available workers
        worker_ids = self._redis_cache.get_workers()
        if len(worker_ids) == 0:
            raise NoWorkersAvailableError()
=======
        # Wait for at least 1 free worker
        worker_ids = []
        while len(worker_ids) == 0:
            worker_ids = self._inference_cache.get_workers()
>>>>>>> 2bf4d55d

        # For each worker, send queries to worker
        pending_queries = set() # {(query_id, worker_id)}
        for worker_id in worker_ids:
            self._kakfa_cache.add_queries_for_worker(worker_id, queries)
            # self._redis_cache.add_queries_for_worker(worker_id, queries)
            pending_queries.update([(x.id, worker_id) for x in queries])

        # Wait for all predictions to be made
        query_id_to_predictions = defaultdict(list) # { <query_id>: [prediction] }
        while len(pending_queries) > 0:
            # For every pending query to worker
            for (query_id, worker_id) in list(pending_queries):
                # Check cache
                prediction = self._kakfa_cache.take_prediction_for_worker(worker_id, query_id)
                # prediction = self._redis_cache.take_prediction_for_worker(worker_id, query_id)
                if prediction is None:
                    continue
                
                # Record prediction & mark as not pending
                query_id_to_predictions[query_id].append(prediction)
                pending_queries.remove((query_id, worker_id))
            
            time.sleep(PREDICT_LOOP_SLEEP_SECS)

        # Reorganize predictions
        worker_predictions_list = []
        for query in queries:
            worker_predictions = query_id_to_predictions[query.id]
            worker_predictions_list.append(worker_predictions)

        return worker_predictions_list

    def _combine_worker_predictions(self, worker_predictions_list: List[List[Prediction]]) -> List[Any]:
        # Ensemble predictions for each query
        predictions = []
        for worker_predictions in worker_predictions_list:
            # Transform predictions & remove all null predictions
            worker_predictions = [x.prediction for x in worker_predictions if x.prediction is not None] 

            # Do ensembling
            prediction = self._ensemble_method(worker_predictions)
            predictions.append(prediction)

        return predictions

    def _notify_stop(self):
        superadmin_client().send_event('predictor_stopped', inference_job_id=self._inference_job_id)<|MERGE_RESOLUTION|>--- conflicted
+++ resolved
@@ -98,17 +98,10 @@
     def _get_predictions_from_workers(self, queries: List[Any]) -> List[List[Prediction]]:
         queries = [Query(x) for x in queries]
 
-<<<<<<< HEAD
-        # Get list of available workers
-        worker_ids = self._redis_cache.get_workers()
-        if len(worker_ids) == 0:
-            raise NoWorkersAvailableError()
-=======
         # Wait for at least 1 free worker
         worker_ids = []
         while len(worker_ids) == 0:
             worker_ids = self._inference_cache.get_workers()
->>>>>>> 2bf4d55d
 
         # For each worker, send queries to worker
         pending_queries = set() # {(query_id, worker_id)}

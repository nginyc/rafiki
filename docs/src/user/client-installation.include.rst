1. Install Python 3.6 such that the ``python`` and ``pip`` point to the correct installation of Python (see :ref:`installing-python`)

2. Clone the project at https://github.com/nginyc/rafiki (e.g. with `Git <https://git-scm.com/downloads>`__)

3. Within the project's root folder, install Rafiki Client's dependencies by running:

    ::

<<<<<<< HEAD
        bash scripts/install_client.sh
=======
        pip install -r ./rafiki/requirements.txt
>>>>>>> 9d3b8d7b
<|MERGE_RESOLUTION|>--- conflicted
+++ resolved
@@ -6,8 +6,4 @@
 
     ::
 
-<<<<<<< HEAD
-        bash scripts/install_client.sh
-=======
         pip install -r ./rafiki/requirements.txt
->>>>>>> 9d3b8d7b

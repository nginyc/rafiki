{
<<<<<<< HEAD
  "name": "rafiki_web",
  "version": "0.0.1",
  "description": "Admin Portal for Rafiki",
  "main": "index.js",
  "author": "nginyc",
  "license": "Apache-2.0",
  "scripts": {
    "build": "webpack --config webpack.config.prod.js",
    "start": "node app.js",
    "dev": "webpack-dev-server --port $ADMIN_WEB_EXT_PORT --open --config webpack.config.dev.js"
  },
  "dependencies": {
    "@material-ui/core": "^3.3.2",
    "@material-ui/icons": "^3.0.1",
    "@types/echarts": "^4.1.1",
    "@types/lodash": "^4.14.120",
    "@types/react": "^16.4.18",
    "@types/react-dom": "^16.0.9",
    "@types/react-router-dom": "^4.3.1",
    "awesome-typescript-loader": "^5.2.1",
    "clean-webpack-plugin": "^0.1.19",
    "echarts": "^4.2.0-rc.2",
    "ejs": "^2.6.1",
    "express": "^4.16.4",
    "file-loader": "^2.0.0",
    "lodash": "^4.17.11",
    "moment": "^2.22.2",
    "react": "^16.6.0",
    "react-dom": "^16.6.0",
    "react-router": "^4.3.1",
    "react-router-dom": "^4.3.1",
    "source-map-loader": "^0.2.4",
    "typescript": "^3.1.4",
    "webpack": "^4.22.0",
    "webpack-cli": "^3.1.2",
    "whatwg-fetch": "^3.0.0"
=======
  "name": "rafiki_web_admin",
  "version": "0.2.0",
  "description": "Web Admin Portal for Rafiki",
  "private": false,
  "dependencies": {
    "@material-ui/core": "3.9.2",
    "@material-ui/icons": "3.0.2",
    "@testing-library/react": "^8.0.1",
    "chartist": "0.10.1",
    "classnames": "2.2.6",
    "echarts": "^4.2.1",
    "ejs": "^2.6.1",
    "express": "^4.17.1",
    "history": "4.7.2",
    "moment": "^2.24.0",
    "perfect-scrollbar": "1.4.0",
    "prettier": "1.16.4",
    "prop-types": "15.7.1",
    "react": "16.8.1",
    "react-chartist": "0.13.3",
    "react-dom": "16.8.1",
    "react-google-maps": "9.4.5",
    "react-router-dom": "4.3.1",
    "react-scripts": "2.1.5",
    "react-swipeable-views": "0.13.1",
    "react-syntax-highlighter": "^10.2.1"
>>>>>>> 3349c589
  },
  "license": "Apache-2.0",
  "scripts": {
    "start": "react-scripts start",
    "build": "react-scripts build",
    "test": "react-scripts test --env=jsdom",
    "test:debug": "react-scripts --inspect-brk test --runInBand",
    "eject": "react-scripts eject",
    "install:clean": "rm -rf node_modules/ && rm -rf package-lock.json && npm install && npm start",
    "lint:check": "eslint . --ext=js,jsx;  exit 0",
    "lint:fix": "eslint . --ext=js,jsx --fix;  exit 0",
    "build-package-css": "cp src/assets/css/material-dashboard-react.css dist/material-dashboard-react.css",
    "build-package": "npm run build-package-css && babel src --out-dir dist",
    "start_nus": "echo \"This script is for personal use and to inject the config automatically\" & REACT_APP_API_POINT_HOST=rafiki.nus REACT_APP_API_POINT_PORT=3000 react-scripts start"
  },
  "browserslist": [
    ">0.2%",
    "not dead",
    "not ie <= 11",
    "not op_mini all"
  ],
  "devDependencies": {
<<<<<<< HEAD
    "tslint": "^5.11.0",
    "webpack-dev-server": "^3.1.11"
=======
    "eslint-config-prettier": "4.0.0",
    "eslint-plugin-prettier": "3.0.1",
    "jest-dom": "^3.5.0"
  },
  "eslintConfig": 
  {
    "parserOptions": {
      "ecmaVersion": 2018,
      "ecmaFeatures": {
        "jsx": true
      },
      "sourceType": "module"
    },
  
    "settings": {
      "react": {
        "version": "16.0"
      }
    },
  
    "plugins": [
      "react"
    ],
  
    "extends": [
      "standard-jsx"
    ],
  
    "rules": {
      "react/jsx-no-bind": ["error", {
        "allowArrowFunctions": true,
        "allowBind": false,
        "ignoreRefs": true
      }],
      "react/no-did-update-set-state": "error",
      "react/no-unknown-property": "error",
      "react/no-unused-prop-types": "error",
      "react/prop-types": "error",
      "react/react-in-jsx-scope": "error"
    }
>>>>>>> 3349c589
  }
}<|MERGE_RESOLUTION|>--- conflicted
+++ resolved
@@ -1,42 +1,5 @@
 {
-<<<<<<< HEAD
-  "name": "rafiki_web",
-  "version": "0.0.1",
-  "description": "Admin Portal for Rafiki",
-  "main": "index.js",
-  "author": "nginyc",
-  "license": "Apache-2.0",
-  "scripts": {
-    "build": "webpack --config webpack.config.prod.js",
-    "start": "node app.js",
-    "dev": "webpack-dev-server --port $ADMIN_WEB_EXT_PORT --open --config webpack.config.dev.js"
-  },
-  "dependencies": {
-    "@material-ui/core": "^3.3.2",
-    "@material-ui/icons": "^3.0.1",
-    "@types/echarts": "^4.1.1",
-    "@types/lodash": "^4.14.120",
-    "@types/react": "^16.4.18",
-    "@types/react-dom": "^16.0.9",
-    "@types/react-router-dom": "^4.3.1",
-    "awesome-typescript-loader": "^5.2.1",
-    "clean-webpack-plugin": "^0.1.19",
-    "echarts": "^4.2.0-rc.2",
-    "ejs": "^2.6.1",
-    "express": "^4.16.4",
-    "file-loader": "^2.0.0",
-    "lodash": "^4.17.11",
-    "moment": "^2.22.2",
-    "react": "^16.6.0",
-    "react-dom": "^16.6.0",
-    "react-router": "^4.3.1",
-    "react-router-dom": "^4.3.1",
-    "source-map-loader": "^0.2.4",
-    "typescript": "^3.1.4",
-    "webpack": "^4.22.0",
-    "webpack-cli": "^3.1.2",
-    "whatwg-fetch": "^3.0.0"
-=======
+
   "name": "rafiki_web_admin",
   "version": "0.2.0",
   "description": "Web Admin Portal for Rafiki",
@@ -63,7 +26,6 @@
     "react-scripts": "2.1.5",
     "react-swipeable-views": "0.13.1",
     "react-syntax-highlighter": "^10.2.1"
->>>>>>> 3349c589
   },
   "license": "Apache-2.0",
   "scripts": {
@@ -86,10 +48,6 @@
     "not op_mini all"
   ],
   "devDependencies": {
-<<<<<<< HEAD
-    "tslint": "^5.11.0",
-    "webpack-dev-server": "^3.1.11"
-=======
     "eslint-config-prettier": "4.0.0",
     "eslint-plugin-prettier": "3.0.1",
     "jest-dom": "^3.5.0"
@@ -130,6 +88,5 @@
       "react/prop-types": "error",
       "react/react-in-jsx-scope": "error"
     }
->>>>>>> 3349c589
   }
 }
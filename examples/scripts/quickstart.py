--- conflicted
+++ resolved
@@ -67,12 +67,8 @@
 
     return predictions
 
-<<<<<<< HEAD
 
-def quickstart(client, train_dataset_path, val_dataset_path, enable_gpu):
-=======
-def quickstart(client, gpus, trials):
->>>>>>> b389c90d
+def quickstart(client, train_dataset_path, val_dataset_path, gpus, trials):
     task = TaskType.IMAGE_CLASSIFICATION
 
     # Randomly generate app & model names to avoid naming conflicts
@@ -160,18 +156,6 @@
     pprint(client.stop_inference_job(app))
 
 if __name__ == '__main__':
-<<<<<<< HEAD
-    rafiki_host = os.environ.get('RAFIKI_HOST', 'localhost')
-    admin_port = int(os.environ.get('ADMIN_EXT_PORT', 3000))
-    admin_web_port = int(os.environ.get('ADMIN_WEB_EXT_PORT', 3001))
-    user_email = os.environ.get('USER_EMAIL', SUPERADMIN_EMAIL)
-    user_password = os.environ.get('USER_PASSWORD', SUPERADMIN_PASSWORD)
-    out_train_dataset_path = 'data/fashion_mnist_for_image_classification_train.zip'
-    out_val_dataset_path = 'data/fashion_mnist_for_image_classification_val.zip'
-
-    # Load dataset
-    load_fashion_mnist(out_train_dataset_path, out_val_dataset_path)
-=======
     parser = argparse.ArgumentParser()
     parser.add_argument('--host', type=str, default='localhost', help='Host of Rafiki instance')
     parser.add_argument('--admin_web_port', type=int, default=os.environ.get('ADMIN_WEB_EXT_PORT', 3001), help='Port for Rafiki Admin Web on host')
@@ -180,7 +164,8 @@
     parser.add_argument('--gpus', type=int, default=0, help='How many GPUs to use')
     parser.add_argument('--trials', type=int, default=5, help='How many trials to conduct for each model')
     (args, _) = parser.parse_known_args()
->>>>>>> b389c90d
+    out_train_dataset_path = 'data/fashion_mnist_for_image_classification_train.zip'
+    out_val_dataset_path = 'data/fashion_mnist_for_image_classification_val.zip'
 
     # Initialize client
     client = Client()
@@ -190,8 +175,4 @@
     print('Login with email "{}" and password "{}"'.format(args.email, args.password)) 
     
     # Run quickstart
-<<<<<<< HEAD
-    quickstart(client, out_train_dataset_path, out_val_dataset_path, enable_gpu)
-=======
-    quickstart(client, args.gpus, args.trials)
->>>>>>> b389c90d
+    quickstart(client, out_train_dataset_path, out_val_dataset_path, args.gpus, args.trials)
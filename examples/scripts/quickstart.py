--- conflicted
+++ resolved
@@ -76,7 +76,15 @@
     app = 'image_classification_app_{}'.format(app_id)
     tf_model_name = 'TfFeedForward_{}'.format(app_id)
     sk_model_name = 'SkDt_{}'.format(app_id)
+
+    print('Preprocessing datasets...')
+    load_fashion_mnist(train_dataset_path, val_dataset_path)
     
+    print('Creating & uploading datasets onto Rafiki...')
+    train_dataset = client.create_dataset('{}_train'.format(app), task, train_dataset_path)
+    pprint(train_dataset)
+    val_dataset = client.create_dataset('{}_val'.format(app), task, val_dataset_path)
+    pprint(val_dataset)
 
     print('Adding models "{}" and "{}" to Rafiki...'.format(tf_model_name, sk_model_name)) 
     tf_model = client.create_model(tf_model_name, task, 'examples/models/image_classification/TfFeedForward.py', 
@@ -87,12 +95,6 @@
     pprint(sk_model)
     model_ids = [tf_model['id'], sk_model['id']]
 
-    print('Creating & uploading datasets onto Rafiki...')
-    train_dataset = client.create_dataset('{}_train'.format(app), task, train_dataset_path)
-    pprint(train_dataset)
-    val_dataset = client.create_dataset('{}_val'.format(app), task, val_dataset_path)
-    pprint(val_dataset)
-                        
     print('Creating train job for app "{}" on Rafiki...'.format(app)) 
     budget = {
         BudgetType.MODEL_TRIAL_COUNT: trials,
@@ -156,39 +158,23 @@
     pprint(client.stop_inference_job(app))
 
 if __name__ == '__main__':
-<<<<<<< HEAD
-    rafiki_host = os.environ.get('RAFIKI_HOST', 'localhost')
-    admin_port = int(os.environ.get('ADMIN_EXT_PORT', 3000))
-    web_admin_port = int(os.environ.get('WEB_ADMIN_EXT_PORT', 3001))
-    user_email = os.environ.get('USER_EMAIL', SUPERADMIN_EMAIL)
-    user_password = os.environ.get('USER_PASSWORD', SUPERADMIN_PASSWORD)
-=======
     parser = argparse.ArgumentParser()
     parser.add_argument('--host', type=str, default='localhost', help='Host of Rafiki instance')
-    parser.add_argument('--admin_web_port', type=int, default=os.environ.get('ADMIN_WEB_EXT_PORT', 3001), help='Port for Rafiki Admin Web on host')
+    parser.add_argument('--web_admin_port', type=int, default=os.environ.get('WEB_ADMIN_EXT_PORT', 3001), help='Port for Rafiki Admin Web on host')
     parser.add_argument('--email', type=str, default=SUPERADMIN_EMAIL, help='Email of user')
     parser.add_argument('--password', type=str, default=os.environ.get('SUPERADMIN_PASSWORD'), help='Password of user')
     parser.add_argument('--gpus', type=int, default=0, help='How many GPUs to use')
     parser.add_argument('--trials', type=int, default=5, help='How many trials to conduct for each model')
     (args, _) = parser.parse_known_args()
->>>>>>> c74ed6d8
     out_train_dataset_path = 'data/fashion_mnist_for_image_classification_train.zip'
     out_val_dataset_path = 'data/fashion_mnist_for_image_classification_val.zip'
 
     # Initialize client
-<<<<<<< HEAD
-    client = Client(admin_host=rafiki_host, admin_port=admin_port)
-    client.login(email=user_email, password=user_password)
-    web_admin_url = 'http://{}:{}'.format(rafiki_host, web_admin_port)
-    print('During training, you can view the status of the train job at {}'.format(web_admin_url))
-    print('Login with email "{}" and password "{}"'.format(user_email, user_password)) 
-=======
     client = Client()
     client.login(email=args.email, password=args.password)
-    admin_web_url = 'http://{}:{}'.format(args.host, args.admin_web_port)
-    print('During training, you can view the status of the train job at {}'.format(admin_web_url))
+    web_admin_url = 'http://{}:{}'.format(args.host, args.web_admin_port)
+    print('During training, you can view the status of the train job at {}'.format(web_admin_url))
     print('Login with email "{}" and password "{}"'.format(args.email, args.password)) 
->>>>>>> c74ed6d8
     
     # Run quickstart
     quickstart(client, out_train_dataset_path, out_val_dataset_path, args.gpus, args.trials)
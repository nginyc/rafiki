import tensorflow as tf
from tensorflow import keras
import json
import os
import tempfile
import numpy as np
import base64
import abc
from urllib.parse import urlparse, parse_qs 

from rafiki.model import BaseModel, InvalidModelParamsException, test_model_class, \
                        IntegerKnob, FloatKnob, CategoricalKnob, FixedKnob, dataset_utils
from rafiki.constants import TaskType, ModelDependency

class TfVgg16(BaseModel):
    '''
    Implements VGG16 on Tensorflow for simple image classification
    '''
    @staticmethod
    def get_knob_config():
        return {
            'epochs': FixedKnob(1),
            'learning_rate': FloatKnob(1e-5, 1e-2, is_exp=True),
            'batch_size': CategoricalKnob([16, 32, 64, 128]),
        }

    def __init__(self, **knobs):
        super().__init__(**knobs)
        self._knobs = knobs
        self._graph = tf.Graph()
        config = tf.ConfigProto()
        config.gpu_options.allow_growth = True
        self._sess = tf.Session(graph=self._graph, config=config)

    def train(self, dataset_path):
        ep = self._knobs.get('epochs')
        bs = self._knobs.get('batch_size')

        dataset = dataset_utils.load_dataset_of_image_files(dataset_path, image_size=[48, 48])
        num_classes = dataset.classes
        (images, classes) = zip(*[(image, image_class) for (image, image_class) in dataset])
        images = np.asarray(images)
        images = np.stack([images] * 3, axis=-1)
        classes = np.asarray(classes)

        with self._graph.as_default():
            self._model = self._build_model(num_classes)
            with self._sess.as_default():
                self._model.fit(
                    images, 
                    classes, 
                    epochs=ep, 
                    batch_size=bs
                )

    def evaluate(self, dataset_path):
        dataset = dataset_utils.load_dataset_of_image_files(dataset_path, image_size=[48, 48])
        (images, classes) = zip(*[(image, image_class) for (image, image_class) in dataset])
        images = np.asarray(images)
        images = np.stack([images] * 3, axis=-1)
        classes = np.asarray(classes)

        with self._graph.as_default():
            with self._sess.as_default():
                (loss, accuracy) = self._model.evaluate(images, classes)
        return accuracy

    def predict(self, queries):
        images = dataset_utils.resize_as_images(queries, image_size=[48, 48])
        images = np.stack([images] * 3, axis=-1)
        with self._graph.as_default():
            with self._sess.as_default():
                probs = self._model.predict(images)
                
        return probs.tolist()
    
    def destroy(self):
        self._sess.close()

    def dump_parameters(self):
        params = {}

        # Save model parameters
        with tempfile.NamedTemporaryFile() as tmp:
            # Save whole model to temp h5 file
            with self._graph.as_default():
                with self._sess.as_default():
                    self._model.save(tmp.name)
        
            # Read from temp h5 file & encode it to base64 string
            with open(tmp.name, 'rb') as f:
                h5_model_bytes = f.read()

            params['h5_model_base64'] = base64.b64encode(h5_model_bytes).decode('utf-8')

        return params

    def load_parameters(self, params):
        # Load model parameters
        h5_model_base64 = params.get('h5_model_base64', None)
        if h5_model_base64 is None:
            raise InvalidModelParamsException()

        with tempfile.NamedTemporaryFile() as tmp:
            # Convert back to bytes & write to temp file
            h5_model_bytes = base64.b64decode(h5_model_base64.encode('utf-8'))
            with open(tmp.name, 'wb') as f:
                f.write(h5_model_bytes)

            # Load model from temp file
            with self._graph.as_default():
                with self._sess.as_default():
                    self._model = keras.models.load_model(tmp.name)
                
    def _build_model(self, num_classes):
        lr = self._knobs.get('learning_rate')

        model = keras.applications.VGG16(
            include_top=True,
            input_shape=(48, 48, 3),
            weights=None, 
            classes=num_classes
        )

        model.compile(
            optimizer=keras.optimizers.Adam(lr=lr),
            loss='sparse_categorical_crossentropy',
            metrics=['accuracy']
        )
        return model

if __name__ == '__main__':
    test_model_class(
        model_file_path=__file__,
        model_class='TfVgg16',
        task=TaskType.IMAGE_CLASSIFICATION,
        dependencies={
            ModelDependency.TENSORFLOW: '1.12.0'
        },
<<<<<<< HEAD
        train_dataset_path='data/fashion_mnist_for_image_classification_train.zip',
        val_dataset_path='data/fashion_mnist_for_image_classification_val.zip',
        enable_gpu=True,
=======
        train_dataset_uri='data/fashion_mnist_for_image_classification_train.zip',
        test_dataset_uri='data/fashion_mnist_for_image_classification_test.zip',
>>>>>>> b709557b
        queries=[
            [[0, 0, 0, 0, 0, 0, 0, 0, 0, 0, 0, 0, 0, 0, 0, 0, 0, 0, 0, 0, 0, 0, 0, 0, 0, 0, 0, 0], 
            [0, 0, 0, 0, 0, 0, 0, 0, 0, 0, 0, 0, 0, 0, 0, 0, 0, 0, 0, 0, 0, 0, 0, 0, 0, 0, 0, 0], 
            [0, 0, 0, 0, 0, 0, 0, 0, 0, 0, 0, 0, 0, 0, 0, 0, 0, 0, 0, 0, 0, 0, 0, 0, 0, 0, 0, 0], 
            [0, 0, 0, 0, 0, 0, 0, 0, 0, 0, 0, 0, 0, 0, 0, 0, 0, 0, 0, 0, 0, 0, 0, 0, 0, 0, 0, 0], 
            [0, 0, 0, 0, 0, 0, 0, 0, 0, 0, 0, 0, 0, 0, 0, 0, 0, 0, 0, 0, 0, 0, 0, 0, 0, 0, 0, 0], 
            [0, 0, 0, 0, 0, 0, 0, 0, 0, 0, 0, 0, 0, 0, 0, 0, 0, 0, 0, 0, 0, 0, 0, 0, 0, 0, 0, 0], 
            [0, 0, 0, 0, 0, 0, 0, 0, 0, 0, 0, 0, 0, 0, 0, 0, 0, 0, 0, 0, 0, 0, 0, 0, 0, 0, 0, 0], 
            [0, 0, 0, 0, 0, 0, 0, 0, 0, 0, 0, 0, 0, 0, 0, 0, 0, 0, 0, 3, 1, 0, 0, 7, 0, 37, 0, 0], 
            [0, 0, 0, 0, 0, 0, 0, 0, 0, 0, 0, 0, 0, 1, 2, 0, 27, 84, 11, 0, 0, 0, 0, 0, 0, 119, 0, 0], 
            [0, 0, 0, 0, 0, 0, 0, 0, 0, 0, 0, 0, 0, 1, 0, 0, 88, 143, 110, 0, 0, 0, 0, 22, 93, 106, 0, 0], 
            [0, 0, 0, 0, 0, 0, 0, 0, 0, 0, 0, 0, 0, 4, 0, 53, 129, 120, 147, 175, 157, 166, 135, 154, 168, 140, 0, 0], 
            [0, 0, 0, 0, 0, 0, 0, 0, 0, 0, 0, 0, 2, 0, 11, 137, 130, 128, 160, 176, 159, 167, 178, 149, 151, 144, 0, 0], 
            [0, 0, 0, 0, 0, 0, 1, 0, 2, 1, 0, 3, 0, 0, 115, 114, 106, 137, 168, 153, 156, 165, 167, 143, 157, 158, 11, 0], 
            [0, 0, 0, 0, 1, 0, 0, 0, 0, 0, 3, 0, 0, 89, 139, 90, 94, 153, 149, 131, 151, 169, 172, 143, 159, 169, 48, 0], 
            [0, 0, 0, 0, 0, 0, 2, 4, 1, 0, 0, 0, 98, 136, 110, 109, 110, 162, 135, 144, 149, 159, 167, 144, 158, 169, 119, 0], 
            [0, 0, 2, 2, 1, 2, 0, 0, 0, 0, 26, 108, 117, 99, 111, 117, 136, 156, 134, 154, 154, 156, 160, 141, 147, 156, 178, 0], 
            [3, 0, 0, 0, 0, 0, 0, 21, 53, 92, 117, 111, 103, 115, 129, 134, 143, 154, 165, 170, 154, 151, 154, 143, 138, 150, 165, 43], 
            [0, 0, 23, 54, 65, 76, 85, 118, 128, 123, 111, 113, 118, 127, 125, 139, 133, 136, 160, 140, 155, 161, 144, 155, 172, 161, 189, 62], 
            [0, 68, 94, 90, 111, 114, 111, 114, 115, 127, 135, 136, 143, 126, 127, 151, 154, 143, 148, 125, 162, 162, 144, 138, 153, 162, 196, 58], 
            [70, 169, 129, 104, 98, 100, 94, 97, 98, 102, 108, 106, 119, 120, 129, 149, 156, 167, 190, 190, 196, 198, 198, 187, 197, 189, 184, 36], 
            [16, 126, 171, 188, 188, 184, 171, 153, 135, 120, 126, 127, 146, 185, 195, 209, 208, 255, 209, 177, 245, 252, 251, 251, 247, 220, 206, 49], 
            [0, 0, 0, 12, 67, 106, 164, 185, 199, 210, 211, 210, 208, 190, 150, 82, 8, 0, 0, 0, 178, 208, 188, 175, 162, 158, 151, 11], 
            [0, 0, 0, 0, 0, 0, 0, 0, 0, 0, 0, 0, 0, 0, 0, 0, 0, 0, 0, 0, 0, 0, 0, 0, 0, 0, 0, 0], 
            [0, 0, 0, 0, 0, 0, 0, 0, 0, 0, 0, 0, 0, 0, 0, 0, 0, 0, 0, 0, 0, 0, 0, 0, 0, 0, 0, 0], 
            [0, 0, 0, 0, 0, 0, 0, 0, 0, 0, 0, 0, 0, 0, 0, 0, 0, 0, 0, 0, 0, 0, 0, 0, 0, 0, 0, 0], 
            [0, 0, 0, 0, 0, 0, 0, 0, 0, 0, 0, 0, 0, 0, 0, 0, 0, 0, 0, 0, 0, 0, 0, 0, 0, 0, 0, 0], 
            [0, 0, 0, 0, 0, 0, 0, 0, 0, 0, 0, 0, 0, 0, 0, 0, 0, 0, 0, 0, 0, 0, 0, 0, 0, 0, 0, 0], 
            [0, 0, 0, 0, 0, 0, 0, 0, 0, 0, 0, 0, 0, 0, 0, 0, 0, 0, 0, 0, 0, 0, 0, 0, 0, 0, 0, 0]]
        ]
    )<|MERGE_RESOLUTION|>--- conflicted
+++ resolved
@@ -137,14 +137,8 @@
         dependencies={
             ModelDependency.TENSORFLOW: '1.12.0'
         },
-<<<<<<< HEAD
         train_dataset_path='data/fashion_mnist_for_image_classification_train.zip',
         val_dataset_path='data/fashion_mnist_for_image_classification_val.zip',
-        enable_gpu=True,
-=======
-        train_dataset_uri='data/fashion_mnist_for_image_classification_train.zip',
-        test_dataset_uri='data/fashion_mnist_for_image_classification_test.zip',
->>>>>>> b709557b
         queries=[
             [[0, 0, 0, 0, 0, 0, 0, 0, 0, 0, 0, 0, 0, 0, 0, 0, 0, 0, 0, 0, 0, 0, 0, 0, 0, 0, 0, 0], 
             [0, 0, 0, 0, 0, 0, 0, 0, 0, 0, 0, 0, 0, 0, 0, 0, 0, 0, 0, 0, 0, 0, 0, 0, 0, 0, 0, 0], 

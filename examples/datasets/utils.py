<<<<<<< HEAD
=======
#
# Licensed to the Apache Software Foundation (ASF) under one
# or more contributor license agreements.  See the NOTICE file
# distributed with this work for additional information
# regarding copyright ownership.  The ASF licenses this file
# to you under the Apache License, Version 2.0 (the
# "License"); you may not use this file except in compliance
# with the License.  You may obtain a copy of the License at
#
#   http://www.apache.org/licenses/LICENSE-2.0
#
# Unless required by applicable law or agreed to in writing,
# software distributed under the License is distributed on an
# "AS IS" BASIS, WITHOUT WARRANTIES OR CONDITIONS OF ANY
# KIND, either express or implied.  See the License for the
# specific language governing permissions and limitations
# under the License.
#

import os
>>>>>>> d833c252
import requests
import math
import tempfile
from tqdm import tqdm

def download_dataset_from_url(dataset_url):
    '''
        Download the dataset at URL over HTTP/HTTPS, ensuring that the dataset ends up in the local filesystem.
        Shows a progress bar.

        :param str dataset_url: Publicly available URL to download the dataset
        :returns: path of the dataset in the local filesystem (should be deleted after use) 
    '''
    print(f'Downloading dataset from {dataset_url}...')

    r = requests.get(dataset_url, stream=True)

    # Show a progress bar while downloading
    total_size = int(r.headers.get('content-length', 0)); 
    block_size = 1024
    iters = math.ceil(total_size / block_size) 
    with tempfile.NamedTemporaryFile(delete=False) as f:
        for data in tqdm(r.iter_content(block_size), total=iters, unit='KB'):
            f.write(data)

        return f.name<|MERGE_RESOLUTION|>--- conflicted
+++ resolved
@@ -1,5 +1,3 @@
-<<<<<<< HEAD
-=======
 #
 # Licensed to the Apache Software Foundation (ASF) under one
 # or more contributor license agreements.  See the NOTICE file
@@ -19,8 +17,6 @@
 # under the License.
 #
 
-import os
->>>>>>> d833c252
 import requests
 import math
 import tempfile

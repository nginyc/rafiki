echo "Listing nodes in Docker Swarm..."
docker node ls

read -p "Hostname of node to configure? " hostname
while true; do
    read -p "GPUs available? (e.g. '' or '0,2') " gpus
    if echo "$gpus" | grep -Eq "^(([0-9],)*[0-9])?$"; then
        break
    fi
    echo "Please key in a comman-separated list of GPU numbers e.g. '' or '0,2'."
done
<<<<<<< HEAD
docker node update --label-add available_gpus=$gpus $hostname
docker node update --label-add num_services=0 $hostname
=======
docker node update --label-add $DOCKER_NODE_LABEL_AVAILABLE_GPUS=$gpus $hostname
docker node update --label-add $DOCKER_NODE_LABEL_NUM_SERVICES=0 $hostname
>>>>>>> 759ff7c2
<|MERGE_RESOLUTION|>--- conflicted
+++ resolved
@@ -9,10 +9,5 @@
     fi
     echo "Please key in a comman-separated list of GPU numbers e.g. '' or '0,2'."
 done
-<<<<<<< HEAD
-docker node update --label-add available_gpus=$gpus $hostname
-docker node update --label-add num_services=0 $hostname
-=======
 docker node update --label-add $DOCKER_NODE_LABEL_AVAILABLE_GPUS=$gpus $hostname
-docker node update --label-add $DOCKER_NODE_LABEL_NUM_SERVICES=0 $hostname
->>>>>>> 759ff7c2
+docker node update --label-add $DOCKER_NODE_LABEL_NUM_SERVICES=0 $hostname
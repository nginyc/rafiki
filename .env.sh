--- conflicted
+++ resolved
@@ -6,11 +6,7 @@
 # Core external configuration for Rafiki
 export DOCKER_NETWORK=rafiki
 export DOCKER_SWARM_ADVERTISE_ADDR=127.0.0.1
-<<<<<<< HEAD
 export RAFIKI_VERSION=0.2.0
-=======
-export RAFIKI_VERSION=0.1.0
->>>>>>> f2618d96
 export RAFIKI_ADDR=127.0.0.1
 export ADMIN_EXT_PORT=3000
 export ADMIN_WEB_EXT_PORT=3001
@@ -55,9 +51,5 @@
 export IMAGE_REDIS=redis:5.0.3-alpine3.8
 
 # Utility configuration
-<<<<<<< HEAD
 export PYTHONPATH=$PWD # Ensures that `rafiki` module can be imported at project root
-export PYTHONUNBUFFERED=1 # Ensures logs from Python appear instantly 
-=======
-export PYTHONPATH=$PWD # Ensures that `rafiki` module can be imported at project root
->>>>>>> f2618d96
+export PYTHONUNBUFFERED=1 # Ensures logs from Python appear instantly 